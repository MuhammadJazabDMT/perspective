/******************************************************************************
 *
 * Copyright (c) 2017, the Perspective Authors.
 *
 * This file is part of the Perspective library, distributed under the terms of
 * the Apache License 2.0.  The full license can be found in the LICENSE file.
 *
 */

import "@webcomponents/webcomponentsjs";
import "./polyfill.js";

import {bindTemplate, json_attribute, array_attribute, copy_to_clipboard, invertPromise, throttlePromise} from "./utils.js";
import {renderers, register_debug_plugin} from "./viewer/renderers.js";
import "./row.js";
import "./autocomplete_widget.js";
import "./expression_editor.js";
import "./computed_expressions/widget.js";

import template from "../html/viewer.html";

import view_style from "../less/viewer.less";
import default_style from "../less/default.less";

import {ActionElement} from "./viewer/action_element.js";
import {COMPUTED_EXPRESSION_PARSER} from "./computed_expressions/computed_expression_parser.js";

/**
 * Module for the `<perspective-viewer>` custom element.
 *
 * This module has no exports, but importing it has a side
 * effect: the {@link module:perspective_viewer~PerspectiveViewer} class is
 * registered as a custom element, after which it can be used as a standard DOM
 * element.
 *
 * The documentation in this module defines the instance structure of a
 * `<perspective-viewer>` DOM object instantiated typically, through HTML or any
 * relevent DOM method e.g. `document.createElement("perspective-viewer")` or
 * `document.getElementsByTagName("perspective-viewer")`.
 *
 * @module perspective-viewer
 */

const PERSISTENT_ATTRIBUTES = ["selectable", "editable", "plugin", "computed-columns", "row-pivots", "column-pivots", "aggregates", "filters", "sort", "columns"];

/**
 * The HTMLElement class for `<perspective-viewer>` custom element.
 *
 * This class is not exported, so this constructor cannot be invoked in the
 * typical manner; instead, instances of the class are created through the
 * Custom Elements DOM API.
 *
 * Properties of an instance of this class, such as
 * {@link module:perspective_viewer~PerspectiveViewer#columns}, are reflected on
 * the DOM element as Attributes, and should be accessed as such - e.g.
 * `instance.setAttribute("columns", JSON.stringify(["a", "b"]))`.
 *
 * @class PerspectiveViewer
 * @extends {HTMLElement}
 * @example
 * // Create a new `<perspective-viewer>`
 * const elem = document.createElement("perspective-viewer");
 * elem.setAttribute("columns", JSON.stringify(["a", "b"]));
 * document.body.appendChild(elem);
 *
 */
@bindTemplate(template, view_style, default_style) // eslint-disable-next-line no-unused-vars
class PerspectiveViewer extends ActionElement {
    constructor() {
        super();
        this._register_debounce_instance();
        this._show_config = true;
        this._show_warnings = true;
        this.__render_times = [];
        this._resize_handler = this.notifyResize.bind(this);
<<<<<<< HEAD
        this._computed_expression_parser = COMPUTED_EXPRESSION_PARSER;
=======
        this._edit_port = null;
        this._edit_port_lock = invertPromise();
>>>>>>> b2914ed3
        window.addEventListener("resize", this._resize_handler);
    }

    connectedCallback() {
        if (Object.keys(renderers.getInstance()).length === 0) {
            register_debug_plugin();
        }

        this.toggleAttribute("settings", true);

        this._register_ids();
        this._register_callbacks();
        this._register_view_options();
        this._register_data_attribute();
        this.toggleConfig();
        this._check_loaded_table();
    }

    /**
     * Sets this `perspective.table.view`'s `sort` property, an array of column
     * names.
     *
     * @kind member
     * @type {array<string>} Array of arrays tuples of column name and
     * direction, where the possible values are "asc", "desc", "asc abs", "desc
     * abs" and "none".
     * @fires PerspectiveViewer#perspective-config-update
     * @example <caption>via Javascript DOM</caption>
     * let elem = document.getElementById('my_viewer');
     * elem.setAttribute('sort', JSON.stringify([["x","desc"]));
     * @example <caption>via HTML</caption>
     * <perspective-viewer sort='[["x","desc"]]'></perspective-viewer>
     */
    @array_attribute
    sort(sort) {
        if (sort === null || sort === undefined || sort.length === 0) {
            if (this.hasAttribute("sort")) {
                this.removeAttribute("sort");
            }
            sort = [];
        }
        var inner = this._sort.querySelector("ul");
        this._update_column_list(
            sort,
            inner,
            (s, computed_names) => {
                let dir = "asc";
                if (Array.isArray(s)) {
                    dir = s[1];
                    s = s[0];
                }
                let computed = undefined;
                if (computed_names.includes(s)) {
                    computed = s;
                }
                return this._new_row(s, false, false, false, dir, computed);
            },
            (sort, node) => {
                if (Array.isArray(sort)) {
                    return node.getAttribute("name") === sort[0] && node.getAttribute("sort-order") === sort[1];
                }
                return node.getAttribute("name") === sort;
            }
        );
        this.dispatchEvent(new Event("perspective-config-update"));
        this._debounce_update();
    }

    /**
     * The set of visible columns.
     *
     * @kind member
     * @param {array} columns An array of strings, the names of visible columns.
     * @fires PerspectiveViewer#perspective-config-update
     * @example <caption>via Javascript DOM</caption>
     * let elem = document.getElementById('my_viewer');
     * elem.setAttribute('columns', JSON.stringify(["x", "y'"]));
     * @example <caption>via HTML</caption>
     * <perspective-viewer columns='["x", "y"]'></perspective-viewer>
     */
    @array_attribute
    columns(show) {
        if (show === null || show === undefined || show.length === 0) {
            if (this.hasAttribute("columns")) {
                if (this._initial_col_order) {
                    this.setAttribute("columns", JSON.stringify(this._initial_col_order));
                } else {
                    this.removeAttribute("columns");
                }
            }
            show = (this._initial_col_order || []).slice();
        }
        this._update_column_view(show, true);
        this.dispatchEvent(new Event("perspective-config-update"));
        this._debounce_update();
    }

    /* eslint-disable max-len */

    /**
     * The set of visible columns.
     *
     * @kind member
     * @param {array} computed-columns An array of computed column objects
     * @fires PerspectiveViewer#perspective-config-update
     * @example <caption>via Javascript DOM</caption>
     * let elem = document.getElementById('my_viewer');
     * elem.setAttribute('computed-columns', JSON.stringify([{name: "x+y", computed_function_name: "+", inputs: ["x", "y"]}]));
     * @example <caption>via HTML</caption>
     * <perspective-viewer computed-columns="[{name:'x+y',computed_function_name:'+',inputs:['x','y']}]""></perspective-viewer>
     */
    @array_attribute
    "computed-columns"(computed_columns) {
        const resolve = this._set_updating();

        (async () => {
            if (this._computed_expression_widget.style.display !== "none") {
                this._computed_expression_widget._close_expression_widget();
            }
            if (computed_columns === null || computed_columns === undefined || computed_columns.length === 0) {
                // Remove computed columns from the DOM, and reset the config
                // to exclude all computed columns.
                if (this.hasAttribute("computed-columns")) {
                    this.removeAttribute("computed-columns");
                    const parsed = this._get_view_parsed_computed_columns();
                    this._reset_computed_column_view(parsed);
                    this.removeAttribute("parsed-computed-columns");
                    resolve();
                    return;
                }
                computed_columns = [];
            }

            let parsed_computed_columns = [];

            for (const column of computed_columns) {
                if (typeof column === "string") {
                    // Either validated through the UI or here. If a `table`
                    // has not been loaded when the parsing happens,
                    // the column will be skipped.
                    if (this._computed_expression_parser.is_initialized) {
                        parsed_computed_columns = parsed_computed_columns.concat(this._computed_expression_parser.parse(column));
                    }
                } else {
                    parsed_computed_columns.push(column);
                }
            }

            // Attempt to validate the parsed computed columns against the Table
            let computed_schema = {};

            if (this._table) {
                computed_schema = await this._table.computed_schema(parsed_computed_columns);
                const validated = await this._validate_parsed_computed_columns(parsed_computed_columns, computed_schema);
                if (validated.length !== parsed_computed_columns.length) {
                    // Generate a diff error message with the invalid columns
                    const diff = [];
                    for (let i = 0; i < parsed_computed_columns.length; i++) {
                        if (i > validated.length - 1) {
                            diff.push(parsed_computed_columns[i]);
                        } else {
                            if (parsed_computed_columns[i].column !== validated[i].column) {
                                diff.push(parsed_computed_columns[i]);
                            }
                        }
                    }
                    console.warn("Could not apply these computed columns:", JSON.stringify(diff));
                }
                parsed_computed_columns = validated;
            }

            // Need to refresh the UI so that previous computed columns used in
            // pivots, columns, etc. get cleared
            const old_columns = this._get_view_parsed_computed_columns();
            const to_remove = this._diff_computed_column_view(old_columns, parsed_computed_columns);
            this._reset_computed_column_view(to_remove);

            // Always store a copy of the parsed computed columns for
            // validation of column names, etc.
            this.setAttribute("parsed-computed-columns", JSON.stringify(parsed_computed_columns));

            this._update_computed_column_view(computed_schema);
            this.dispatchEvent(new Event("perspective-config-update"));
            await this._debounce_update();
            resolve();
        })();
    }

    /* eslint-enable max-len */

    /**
     * The set of column aggregate configurations.
     *
     * @kind member
     * @param {object} aggregates A dictionary whose keys are column names, and
     * values are valid aggregations. The `aggregates` attribute works as an
     * override; in lieu of a key for a column supplied by the developers, a
     * default will be selected and reflected to the attribute based on the
     * column's type.  See {@link perspective/src/js/defaults.js}
     * @fires PerspectiveViewer#perspective-config-update
     * @example <caption>via Javascript DOM</caption>
     * let elem = document.getElementById('my_viewer');
     * elem.setAttribute('aggregates', JSON.stringify({x: "distinct count"}));
     * @example <caption>via HTML</caption>
     * <perspective-viewer aggregates='{"x": "distinct count"}'>
     * </perspective-viewer>
     */
    @json_attribute
    aggregates(show) {
        if (show === null || show === undefined || Object.keys(show).length === 0) {
            if (this.hasAttribute("aggregates")) {
                this.removeAttribute("aggregates");
            }
            show = {};
        }

        let lis = this._get_view_dom_columns();
        lis.map(x => {
            let agg = show[x.getAttribute("name")];
            if (agg) {
                x.setAttribute("aggregate", Array.isArray(agg) ? JSON.stringify(agg) : agg);
            }
        });
        this.dispatchEvent(new Event("perspective-config-update"));
        this._debounce_update();
    }

    /**
     * The set of column filter configurations.
     *
     * @kind member
     * @type {array} filters An array of filter config objects. A filter config
     * object is an array of three elements: * The column name. * The filter
     * operation as a string. See
     * {@link perspective/src/js/config/constants.js} * The filter argument, as
     * a string, float or Array<string> as the filter operation demands.
     * @fires PerspectiveViewer#perspective-config-update
     * @example <caption>via Javascript DOM</caption>
     * let filters = [
     *     ["x", "<", 3],
     *     ["y", "contains", "abc"]
     * ];
     * let elem = document.getElementById('my_viewer');
     * elem.setAttribute('filters', JSON.stringify(filters));
     * @example <caption>via HTML</caption>
     * <perspective-viewer filters='[["x", "<", 3], ["y", "contains", "abc"]]'>
     * </perspective-viewer>
     */
    @array_attribute
    filters(filters) {
        if (filters === null || filters === undefined || filters.length === 0) {
            if (this.hasAttribute("filters")) {
                this.removeAttribute("filters");
            }
            filters = [];
        }
        if (!this._updating_filter) {
            var inner = this._filters.querySelector("ul");
            this._update_column_list(
                filters,
                inner,
                (filter, computed_names) => {
                    const fterms = JSON.stringify({
                        operator: filter[1],
                        operand: filter[2]
                    });
                    const name = filter[0];
                    let computed = undefined;
                    if (computed_names.includes(name)) {
                        computed = name;
                    }
                    return this._new_row(name, undefined, undefined, fterms, undefined, computed);
                },
                (filter, node) =>
                    node.getAttribute("name") === filter[0] &&
                    node.getAttribute("filter") ===
                        JSON.stringify({
                            operator: filter[1],
                            operand: filter[2]
                        })
            );
        }
        this.dispatchEvent(new Event("perspective-config-update"));
        this._debounce_update();
    }

    /**
     * Sets the currently selected plugin, via its `name` field, and removes
     * any children the previous plugin may have left behind in the light DOM.
     *
     * @type {string}
     * @fires PerspectiveViewer#perspective-config-update
     */
    set plugin(v) {
        if (v === "null" || v === null || v === undefined) {
            this.setAttribute("plugin", this._vis_selector.options[0].value);
            return;
        }
        this.innerHTML = "";
        const plugin_names = Object.keys(renderers.getInstance());
        if (this.hasAttribute("plugin")) {
            let plugin = this.getAttribute("plugin");
            if (plugin_names.indexOf(plugin) === -1) {
                const guess_plugin = plugin_names.find(x => x.indexOf(plugin) > -1);
                if (guess_plugin) {
                    console.warn(`Unknown plugin "${plugin}", using "${guess_plugin}"`);
                    this.setAttribute("plugin", guess_plugin);
                } else {
                    console.error(`Unknown plugin "${plugin}"`);
                    this.setAttribute("plugin", this._vis_selector.options[0].value);
                }
            } else {
                if (this._vis_selector.value !== plugin) {
                    this._vis_selector.value = plugin;
                    this._vis_selector_changed();
                }
                this._set_row_styles();
                this._set_column_defaults();
                this.dispatchEvent(new Event("perspective-config-update"));
            }
        } else {
            this.setAttribute("plugin", this._vis_selector.options[0].value);
        }
    }

    /**
     * Sets this `perspective.table.view`'s `column_pivots` property.
     *
     * @kind member
     * @type {Array<String>} Array of column names
     * @fires PerspectiveViewer#perspective-config-update
     */
    @array_attribute
    "column-pivots"(pivots) {
        if (pivots === null || pivots === undefined || pivots.length === 0) {
            if (this.hasAttribute("column-pivots")) {
                this.removeAttribute("column-pivots");
            }
            pivots = [];
        }

        const inner = this._column_pivots.querySelector("ul");
        this._update_column_list(pivots, inner, (pivot, computed_names) => {
            let computed = undefined;
            if (computed_names.includes(pivot)) {
                computed = pivot;
            }
            return this._new_row(pivot, undefined, undefined, undefined, undefined, computed);
        });
        this.dispatchEvent(new Event("perspective-config-update"));
        this._debounce_update();
    }

    /**
     * Sets this `perspective.table.view`'s `row_pivots` property.
     *
     * @kind member
     * @type {array<string>} Array of column names
     * @fires PerspectiveViewer#perspective-config-update
     */
    @array_attribute
    "row-pivots"(pivots) {
        if (pivots === null || pivots === undefined || pivots.length === 0) {
            if (this.hasAttribute("row-pivots")) {
                this.removeAttribute("row-pivots");
            }
            pivots = [];
        }

        const inner = this._row_pivots.querySelector("ul");
        this._update_column_list(pivots, inner, (pivot, computed_names) => {
            let computed = undefined;
            if (computed_names.includes(pivot)) {
                computed = pivot;
            }
            return this._new_row(pivot, undefined, undefined, undefined, undefined, computed);
        });
        this.dispatchEvent(new Event("perspective-config-update"));
        this._debounce_update();
    }

    /**
     * Determines whether this viewer is editable or not (though it is
     * ultimately up to the plugin as to whether editing is implemented).
     *
     * @kind member
     * @type {boolean} Is this viewer editable?
     * @fires PerspectiveViewer#perspective-config-update
     */
    set editable(x) {
        if (x === "null") {
            if (this.hasAttribute("editable")) {
                this.removeAttribute("editable");
            }
        } else {
            this.toggleAttribute("editable", true);
        }
        this._debounce_update({force_update: true});
        this.dispatchEvent(new Event("perspective-config-update"));
    }

    /**
     * Determines the render throttling behavior. Can be an integer, for
     * millisecond window to throttle render event; or, if `undefined`,
     * will try to determine the optimal throttle time from this component's
     * render framerate.
     *
     * @kind member
     * @type {integer|string} The throttle rate - milliseconds (integer), or the
     * enum "adaptive" for a dynamic throttle based on render time.
     * @example
     * <!-- Only draws at most 1 frame/sec. -->
     * <perspective-viewer throttle="1000"></perspective-viewer>
     */
    set throttle(x) {
        if (x === "null") {
            if (this.hasAttribute("throttle")) {
                this.removeAttribute("throttle");
            }
        }
        // Returns the throttle time, but also perform validaiton - we only want
        // the latter here.
        this._calculate_throttle_timeout();
    }

    /*
     * Determines whether row selections is enabled on this viewer (though it is
     * ultimately up to the plugin as to whether selectable is implemented).
     *
     * @kind member
     * @type {boolean} Is this viewer editable?
     * @fires PerspectiveViewer#perspective-config-update
     */
    set selectable(x) {
        if (x === "null") {
            if (this.hasAttribute("selectable")) {
                this.removeAttribute("selectable");
            }
        } else {
            this.toggleAttribute("selectable", true);
        }
        this._debounce_update({force_update: true});
        this.dispatchEvent(new Event("perspective-config-update"));
    }

    /**
     * This element's `perspective` worker instance. This property is not
     * reflected as an HTML attribute, and is readonly; it can be effectively
     * set however by calling the `load() method with a `perspective.table`
     * instance from the preferred worker.
     *
     * @readonly
     * @example
     * let elem = document.getElementById('my_viewer');
     * let table = elem.worker.table([{x:1, y:2}]);
     * elem.load(table);
     */
    get worker() {
        return this._get_worker();
    }

    /**
     * This element's `perspective.table` instance.
     *
     * @readonly
     */
    get table() {
        return this._table;
    }

    /**
     * This element's `perspective.table.view` instance. The instance itself
     * will change after every `PerspectiveViewer#perspective-config-update`
     * event.
     *
     * @readonly
     */
    get view() {
        return this._view;
    }

    /**
     * Load data. If `load` or `update` have already been called on this
     * element, its internal `perspective.table` will also be deleted.
     *
     * @async
     * @param {any} data The data to load.  Works with the same input types
     * supported by `perspective.table`.
     * @returns {Promise<void>} A promise which resolves once the data is loaded
     * and a `perspective.view` has been created.
     * @fires module:perspective_viewer~PerspectiveViewer#perspective-click
     * PerspectiveViewer#perspective-view-update
     * ]);
     * @example <caption>Load CSV</caption>
     * const my_viewer = document.getElementById('#my_viewer');
     * my_viewer.load("x,y\n1,a\n2,b");
     * @example <caption>Load perspective.table</caption>
     * const my_viewer = document.getElementById('#my_viewer');
     * const tbl = perspective.table("x,y\n1,a\n2,b");
     * my_viewer.load(tbl);
     * @example <caption>Load Promise<perspective.table></caption>
     * const my_viewer = document.getElementById('#my_viewer');
     * const tbl = async () => perspective.table("x,y\n1,a\n2,b");
     * my_viewer.load(tbl);
     */
    async load(data, options) {
        let table;
        if (data instanceof Promise) {
            table = await data;
        } else {
            try {
                data = data.trim();
            } catch (e) {}
            if (data.type === "table") {
                table = data;
            } else {
                table = this.worker.table(data, options);
                table._owner_viewer = this;
            }
        }
        if (this.isConnected) {
            await this._load_table(table);
        } else {
            this._table = table;
        }
    }

    /**
     * Updates this element's `perspective.table` with new data.
     *
     * @param {any} data The data to load.  Works with the same input types
     * supported by `perspective.table.update`.
     * @fires PerspectiveViewer#perspective-view-update
     * @example
     * const my_viewer = document.getElementById('#my_viewer');
     * my_viewer.update([
     *     {x: 1, y: 'a'},
     *     {x: 2, y: 'b'}
     * ]);
     */
    update(data) {
        if (this._table === undefined) {
            this.load(data);
        } else {
            this._table.update(data);
        }
    }

    /**
     * Determine whether to reflow the viewer and redraw.
     *
     */
    @throttlePromise
    async notifyResize(immediate) {
        const resized = await this._check_responsive_layout();
        if (!resized && !document.hidden && this.offsetParent) {
            await this._plugin.resize.call(this, immediate);
        }
    }

    /**
     * Duplicate an existing `<perspective-element>`, including data and view
     * settings.  The underlying `perspective.table` will be shared between both
     * elements
     *
     * @param {any} widget A `<perspective-viewer>` instance to clone.
     */
    clone(widget) {
        if (this._inner_drop_target) {
            this._inner_drop_target.innerHTML = widget._inner_drop_target.innerHTML;
        }

        this._load_table(widget.table);
        this.restore(widget.save());
    }

    /**
     * Deletes this element's data and clears it's internal state (but not its
     * user state).  This (or the underlying `perspective.table`'s equivalent
     * method) must be called in order for its memory to be reclaimed.
     *
     * @param {boolean} delete_table Should a delete call also be made to the
     * underlying `table()`.
     * @returns {Promise<boolean>} Whether or not this call resulted in the
     * underlying `perspective.table` actually being deleted.
     */
    delete(delete_table = true) {
        let x = this._clear_state(delete_table);
        if (this._plugin.delete) {
            this._plugin.delete.call(this);
        }
        window.removeEventListener("load", this._resize_handler);
        window.removeEventListener("resize", this._resize_handler);
        return x;
    }

    /**
     * Restyles the elements and to pick up any style changes
     */
    restyleElement() {
        this._restyle_plugin();
    }

    /**
     * Serialize this element's attribute/interaction state.
     *
     * @returns {object} a serialized element.
     */
    save() {
        let obj = {};
        const cols = new Set(PERSISTENT_ATTRIBUTES);
        for (let key = 0; key < this.attributes.length; key++) {
            let attr = this.attributes[key];
            if (cols.has(attr.name)) {
                if (attr.value === "") {
                    obj[attr.name] = true;
                } else if (attr.name !== "plugin" && attr.value !== undefined && attr.value !== null) {
                    obj[attr.name] = JSON.parse(attr.value);
                } else {
                    obj[attr.name] = attr.value;
                }
                cols.delete(attr.name);
            }
        }
        for (const col of cols) {
            obj[col] = null;
        }
        if (this._plugin.save) {
            obj.plugin_config = this._plugin.save.call(this);
        }
        return obj;
    }

    /**
     * Restore this element to a state as generated by a reciprocal call to
     * `save` or `serialize`.
     *
     * @param {object|string} config returned by `save` or `serialize`.
     * @returns {Promise<void>} A promise which resolves when the changes have
     * been applied.
     */
    async restore(config) {
        if (typeof config === "string") {
            config = JSON.parse(config);
        }
        for (const key of PERSISTENT_ATTRIBUTES) {
            if (config.hasOwnProperty(key)) {
                let val = config[key];
                if (val === true) {
                    this.toggleAttribute(key, true);
                } else if (val !== undefined && val !== null && val !== false) {
                    if (typeof val !== "string") {
                        val = JSON.stringify(val);
                    }
                    this.setAttribute(key, val);
                } else {
                    this.removeAttribute(key);
                }
            }
        }

        if (this._plugin.restore && config.plugin_config) {
            this._plugin.restore.call(this, config.plugin_config);
        }
        await this._debounce_update();
    }

    /**
     * Flush any pending attribute modifications to this element.
     *
     * @returns {Promise<void>} A promise which resolves when the current
     * attribute state has been applied.
     */
    async flush() {
        await new Promise(setTimeout);
        while (this.hasAttribute("updating")) {
            await this._updating_promise;
        }
    }

    /**
     * Clears the rows in the current {@link table}.
     */
    clear() {
        this._table?.clear();
    }

    /**
     * Replaces all rows in the current {@link table}.
     */
    replace(data) {
        this._table ? this._table.replace(data) : this._load(data);
    }

    /**
     * Reset's this element's view state and attributes to default.  Does not
     * delete this element's `perspective.table` or otherwise modify the data
     * state.
     */
    reset() {
        this.removeAttribute("row-pivots");
        this.removeAttribute("column-pivots");
        this.removeAttribute("filters");
        this.removeAttribute("sort");
        if (this._initial_col_order) {
            this.setAttribute("columns", JSON.stringify(this._initial_col_order));
        } else {
            this.removeAttribute("columns");
        }
        this.setAttribute("plugin", Object.keys(renderers.getInstance())[0]);
        this.dispatchEvent(new Event("perspective-config-update"));
        this._hide_context_menu();
    }

    /**
     * Download this element's data as a CSV file.
     *
     * @param {boolean} [flat=false] Whether to use the element's current view
     * config, or to use a default "flat" view.
     * @memberof PerspectiveViewer
     */
    async download(flat = false) {
        const view = flat ? this._table.view() : this._view;
        const csv = await view.to_csv();
        const element = document.createElement("a");
        const binStr = csv;
        const len = binStr.length;
        const arr = new Uint8Array(len);
        for (let i = 0; i < len; i++) {
            arr[i] = binStr.charCodeAt(i);
        }
        const blob = new Blob([arr]);
        element.setAttribute("href", URL.createObjectURL(blob));
        element.setAttribute("download", "perspective.csv");
        element.style.display = "none";
        document.body.appendChild(element);
        element.click();
        document.body.removeChild(element);
        this._hide_context_menu();
    }

    /**
     * Copies this element's view data (as a CSV) to the clipboard.  This method
     * must be called from an event handler, subject to the browser's
     * restrictions on clipboard access.  See
     * {@link https://www.w3.org/TR/clipboard-apis/#allow-read-clipboard}.
     */
    copy(flat = false) {
        let data;
        const view = flat ? this._table.view() : this._view;
        view.to_csv()
            .then(csv => {
                data = csv;
            })
            .catch(err => {
                console.error(err);
                data = "";
            });
        let count = 0;
        let f = () => {
            if (typeof data !== "undefined") {
                copy_to_clipboard(data);
            } else if (count < 200) {
                count++;
                setTimeout(f, 50);
            } else {
                console.warn("Timeout expired - copy to clipboard cancelled.");
            }
        };
        f();
        this._hide_context_menu();
    }

    /**
     * Opens/closes the element's config menu.
     *
     * @async
     */
    async toggleConfig() {
        await this._toggle_config();
    }

    /**
     * Returns a promise that resolves to the element's edit port ID, used
     * internally when edits are made using Hypergrid or DataGrid.
     *
     * @async
     */
    async getEditPort() {
        return this._edit_port_lock;
    }
}

/**
 * `perspective-click` is fired whenever underlying `view`'s grid or chart are
 * clicked providing a detail that includes a `config`, `column_names` and
 * `row`.
 *
 * @event module:perspective_viewer~PerspectiveViewer#perspective-click
 * @type {object}
 * @property {array} column_names - Includes a list of column names.
 * @property {object} config - Contains a property `filters` that can be applied
 * to a `<perspective-viewer>` through the use of `restore()` updating it to
 * show the filtered subset of data..
 * @property {array} row - Includes the data row.
 */

/**
 * `perspective-config-update` is fired whenever an configuration attribute has
 * been modified, by the user or otherwise.
 *
 * @event module:perspective_viewer~PerspectiveViewer#perspective-config-update
 * @type {string}
 */

/**
 * `perspective-view-update` is fired whenever underlying `view`'s data has
 * updated, including every invocation of `load` and `update`.
 *
 * @event module:perspective_viewer~PerspectiveViewer#perspective-view-update
 * @type {string}
 */
<|MERGE_RESOLUTION|>--- conflicted
+++ resolved
@@ -73,12 +73,9 @@
         this._show_warnings = true;
         this.__render_times = [];
         this._resize_handler = this.notifyResize.bind(this);
-<<<<<<< HEAD
         this._computed_expression_parser = COMPUTED_EXPRESSION_PARSER;
-=======
         this._edit_port = null;
         this._edit_port_lock = invertPromise();
->>>>>>> b2914ed3
         window.addEventListener("resize", this._resize_handler);
     }
 
@@ -900,4 +897,4 @@
  *
  * @event module:perspective_viewer~PerspectiveViewer#perspective-view-update
  * @type {string}
- */
+ */