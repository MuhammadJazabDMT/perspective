import {SplitPanel, DockLayout} from "@phosphor/widgets";
import {PerspectiveDockPanel, ContextMenuArgs} from "./dockpanel";
import {PerspectiveWidget} from "./widget";
import {mapWidgets} from "./utils";
import {uniqBy} from "lodash";
import {Menu} from "@phosphor/widgets";
import {createCommands} from "./contextmenu";
import {CommandRegistry} from "@phosphor/commands";

export interface PerspectiveWorkspaceOptions {
    node?: HTMLElement;
}

export class PerspectiveWorkspace extends SplitPanel {
    private dockpanel: PerspectiveDockPanel;
<<<<<<< HEAD
    private masterpanel: SplitPanel;
    private main: SplitPanel;
=======
    private driver: SplitPanel;
    // private main: SplitPanel;
>>>>>>> 1ed9a7e2
    private commands: CommandRegistry;

    constructor({}: PerspectiveWorkspaceOptions = {}) {
        super({orientation: "horizontal"});
        this.dockpanel = new PerspectiveDockPanel("main", {enableContextMenu: false});
<<<<<<< HEAD
        this.masterpanel = new SplitPanel({orientation: "vertical"});
        this.main = new SplitPanel({orientation: "horizontal"});

        this.masterpanel.addClass("p-Master");
        this.main.addWidget(this.dockpanel);
=======
        this.driver = new SplitPanel({orientation: "vertical"});
        //this.main = new SplitPanel({orientation: "horizontal"});

        this.driver.addClass("p-Master");
        this.addWidget(this.dockpanel);
>>>>>>> 1ed9a7e2
        this.commands = this.createCommands();
        // this.node.appendChild(this.dockpanel.node);
        // this.node.setAttribute("style", `position: absolute;top:0;left:0;right:0;bottom:0`);
        this.dockpanel.onContextMenu.connect(this.showContextMenu.bind(this));
    }

    addViewer(widget: PerspectiveWidget, options: DockLayout.IAddOptions): void {
        this.dockpanel.addWidget(widget, options);
    }

    private createContextMenu(widget: any): Menu {
        const contextMenu = new Menu({commands: this.commands});

        contextMenu.addItem({command: "workspace:broadcast", args: {widget}});
        if (widget.parent === this.dockpanel) {
            contextMenu.addItem({command: "perspective:duplicate", args: {widget}});
        }

        contextMenu.addItem({command: "perspective:export", args: {widget}});
        contextMenu.addItem({command: "perspective:copy", args: {widget}});
        contextMenu.addItem({command: "perspective:reset", args: {widget}});
        return contextMenu;
    }

    private showContextMenu(sender: PerspectiveDockPanel, args: ContextMenuArgs): void {
        const {widget, event} = args;
        const menu = this.createContextMenu(widget);
        menu.open(event.clientX, event.clientY);
        event.preventDefault();
        event.stopPropagation();
    }

    private filterWidget(filters: string[][]): void {
        mapWidgets(async (widget: PerspectiveWidget): Promise<void> => {
            const availableColumns = Object.keys(await (widget.table as any).schema());
            const currentFilters = widget.save().filters || [];
            const columnAvailable = (filter: string[]): boolean => filter[0] && availableColumns.includes(filter[0]);
            const validFilters = filters.filter(columnAvailable);

            validFilters.push(...currentFilters);
            const newFilters = uniqBy(validFilters, (item: string[]) => item[0]);
            widget.restore({filters: newFilters});
        }, this.dockpanel.saveLayout());
    }

    private onPerspectiveClick = (event: CustomEvent): void => {
        this.filterWidget([...event.detail.config.filters]);
    };

    private makeMaster(widget: PerspectiveWidget): void {
        widget.close();
        widget.dark = true;

        if (this.masterpanel.widgets.length === 0) {
            this.dockpanel.close();
<<<<<<< HEAD
            this.main.addWidget(this.masterpanel);
            this.main.addWidget(this.dockpanel);
            this.main.setRelativeSizes([1, 3]);
=======
            this.addWidget(this.driver);
            this.addWidget(this.dockpanel);
            this.setRelativeSizes([1, 3]);
>>>>>>> 1ed9a7e2
        }

        this.masterpanel.addWidget(widget);
        widget.viewer.restyleElement();

        widget.node.addEventListener("perspective-click", this.onPerspectiveClick);
    }

    private makeDetail(widget: PerspectiveWidget): void {
        widget.close();
        widget.dark = false;

        this.dockpanel.addWidget(widget, {mode: "split-right"});

        if (this.masterpanel.widgets.length === 0) {
            this.dockpanel.close();
<<<<<<< HEAD
            this.masterpanel.close();
            this.main.addWidget(this.dockpanel);
=======
            this.driver.close();
            this.addWidget(this.dockpanel);
>>>>>>> 1ed9a7e2
        }

        widget.viewer.restyleElement();
        widget.node.removeEventListener("perspective-click", this.onPerspectiveClick);
    }

    private toggleMasterDetail(widget: PerspectiveWidget): void {
        if (widget.parent === this.dockpanel) {
            this.makeMaster(widget);
        } else {
            this.makeDetail(widget);
        }
    }

    private createCommands(): CommandRegistry {
        const commands = createCommands(this.dockpanel) as CommandRegistry;
        commands.addCommand("workspace:broadcast", {
            execute: args => this.toggleMasterDetail((args as any).widget),
            iconClass: args => ((args as any).widget.parent === this.dockpanel ? "p-MenuItem-master" : "p-MenuItem-detail"),
            label: args => ((args as any).widget.parent === this.dockpanel ? "Master" : "Detail"),
            mnemonic: 0
        });
        return commands;
    }
}<|MERGE_RESOLUTION|>--- conflicted
+++ resolved
@@ -13,31 +13,16 @@
 
 export class PerspectiveWorkspace extends SplitPanel {
     private dockpanel: PerspectiveDockPanel;
-<<<<<<< HEAD
     private masterpanel: SplitPanel;
-    private main: SplitPanel;
-=======
-    private driver: SplitPanel;
-    // private main: SplitPanel;
->>>>>>> 1ed9a7e2
     private commands: CommandRegistry;
 
     constructor({}: PerspectiveWorkspaceOptions = {}) {
         super({orientation: "horizontal"});
         this.dockpanel = new PerspectiveDockPanel("main", {enableContextMenu: false});
-<<<<<<< HEAD
         this.masterpanel = new SplitPanel({orientation: "vertical"});
-        this.main = new SplitPanel({orientation: "horizontal"});
 
         this.masterpanel.addClass("p-Master");
-        this.main.addWidget(this.dockpanel);
-=======
-        this.driver = new SplitPanel({orientation: "vertical"});
-        //this.main = new SplitPanel({orientation: "horizontal"});
-
-        this.driver.addClass("p-Master");
         this.addWidget(this.dockpanel);
->>>>>>> 1ed9a7e2
         this.commands = this.createCommands();
         // this.node.appendChild(this.dockpanel.node);
         // this.node.setAttribute("style", `position: absolute;top:0;left:0;right:0;bottom:0`);
@@ -51,10 +36,10 @@
     private createContextMenu(widget: any): Menu {
         const contextMenu = new Menu({commands: this.commands});
 
-        contextMenu.addItem({command: "workspace:broadcast", args: {widget}});
         if (widget.parent === this.dockpanel) {
             contextMenu.addItem({command: "perspective:duplicate", args: {widget}});
         }
+        contextMenu.addItem({command: "workspace:master", args: {widget}});
 
         contextMenu.addItem({command: "perspective:export", args: {widget}});
         contextMenu.addItem({command: "perspective:copy", args: {widget}});
@@ -93,15 +78,9 @@
 
         if (this.masterpanel.widgets.length === 0) {
             this.dockpanel.close();
-<<<<<<< HEAD
-            this.main.addWidget(this.masterpanel);
-            this.main.addWidget(this.dockpanel);
-            this.main.setRelativeSizes([1, 3]);
-=======
-            this.addWidget(this.driver);
+            this.addWidget(this.masterpanel);
             this.addWidget(this.dockpanel);
             this.setRelativeSizes([1, 3]);
->>>>>>> 1ed9a7e2
         }
 
         this.masterpanel.addWidget(widget);
@@ -118,13 +97,8 @@
 
         if (this.masterpanel.widgets.length === 0) {
             this.dockpanel.close();
-<<<<<<< HEAD
             this.masterpanel.close();
-            this.main.addWidget(this.dockpanel);
-=======
-            this.driver.close();
             this.addWidget(this.dockpanel);
->>>>>>> 1ed9a7e2
         }
 
         widget.viewer.restyleElement();
@@ -141,7 +115,7 @@
 
     private createCommands(): CommandRegistry {
         const commands = createCommands(this.dockpanel) as CommandRegistry;
-        commands.addCommand("workspace:broadcast", {
+        commands.addCommand("workspace:master", {
             execute: args => this.toggleMasterDetail((args as any).widget),
             iconClass: args => ((args as any).widget.parent === this.dockpanel ? "p-MenuItem-master" : "p-MenuItem-detail"),
             label: args => ((args as any).widget.parent === this.dockpanel ? "Master" : "Detail"),
