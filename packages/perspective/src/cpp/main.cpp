/******************************************************************************
 *
 * Copyright (c) 2017, the Perspective Authors.
 *
 * This file is part of the Perspective library, distributed under the terms of
 * the Apache License 2.0.  The full license can be found in the LICENSE file.
 *
 */

#include <perspective/base.h>
#include <perspective/gnode.h>
#include <perspective/table.h>
#include <perspective/pool.h>
#include <perspective/context_zero.h>
#include <perspective/context_one.h>
#include <perspective/context_two.h>
#include <random>
#include <cmath>
#include <sstream>
#include <emscripten.h>
#include <emscripten/bind.h>
#include <emscripten/val.h>
#include <perspective/sym_table.h>
#include <codecvt>

using namespace perspective;
using namespace emscripten;


/******************************************************************************
 *
 * Data Loading
 */

t_sortsvec
_get_sort(val j_sortby)
{
    t_sortsvec svec{};
    std::vector<val> sortbys = vecFromJSArray<val>(j_sortby);
    for(auto idx = 0; idx < sortbys.size(); ++idx)
    {
        std::vector<t_int32> sortby = vecFromJSArray<t_int32>(sortbys[idx]);
        t_sorttype sorttype;
        switch (sortby[1])
        {
            case 0: sorttype = SORTTYPE_ASCENDING; break;
            case 1: sorttype = SORTTYPE_DESCENDING; break;
            case 2: sorttype = SORTTYPE_NONE; break;
            case 3: sorttype = SORTTYPE_ASCENDING_ABS; break;
            case 4: sorttype = SORTTYPE_DESCENDING_ABS; break;
        }
        svec.push_back(t_sortspec(sortby[0], sorttype));
    }
    return svec;
}

/**
 *
 *
 * Params
 * ------
 *
 *
 * Returns
 * -------
 *
 */
t_ftermvec
_get_fterms(t_schema schema, val j_filters)
{
    t_ftermvec fvec{};
    std::vector<val> filters = vecFromJSArray<val>(j_filters);
    for (auto fidx = 0; fidx < filters.size(); ++fidx)
    {
        std::vector<val> filter = vecFromJSArray<val>(filters[fidx]);
        std::string coln = filter[0].as<std::string>();

        t_tscalar term;
        switch (schema.get_dtype(coln))
        {
            case DTYPE_INT32:
                term = mktscalar(filter[2].as<t_int32>());
                break;
            case DTYPE_FLOAT64:
                term = mktscalar(filter[2].as<t_float64>());
                break;
            case DTYPE_BOOL:
                term = mktscalar(filter[2].as<bool>());
                break;
			case DTYPE_TIME:
			{
				std::cout << "Date filters not handled yet" << std::endl;
			}
			break;
            default:
            {
                //std::cout << filter[2].as<std::string>().c_str() << std::endl;
                term = mktscalar(get_interned_cstr(filter[2].as<std::string>().c_str()));
            }
        }

        t_filter_op comp = filter[1].as<t_filter_op>();
        fvec.push_back(t_fterm(coln, comp, term, t_tscalvec()));
    }
    return fvec;
}

/**
 *
 *
 * Params
 * ------
 *
 *
 * Returns
 * -------
 *
 */
t_aggspecvec
_get_aggspecs(val j_aggs)
{
    std::vector<val> aggs = vecFromJSArray<val>(j_aggs);
    t_aggspecvec aggspecs;
    for (auto cidx = 0; cidx < aggs.size(); ++cidx)
    {
        std::vector<val> agg_row = vecFromJSArray<val>(aggs[cidx]);
        std::string name = agg_row[0].as<std::string>();
        t_aggtype aggtype = agg_row[1].as<t_aggtype>();
        aggspecs.push_back(t_aggspec(name, aggtype, name));
    }
    return aggspecs;
}

/**
 *
 *
 * Params
 * ------
 *
 *
 * Returns
 * -------
 *
 */


namespace arrow {

    void
    vecFromTypedArray(const val &typedArray, void* data, t_int32 length, const char* destType = nullptr) {
        val memory = val::module_property("buffer");
        if (destType == nullptr) {
            val memoryView = typedArray["constructor"].new_(memory, reinterpret_cast<std::uintptr_t>(data), length);
            memoryView.call<void>("set", typedArray.call<val>("slice", 0, length));
        } else {
            val memoryView = val::global(destType).new_(memory, reinterpret_cast<std::uintptr_t>(data), length);
            memoryView.call<void>("set", typedArray.call<val>("slice", 0, length));
        }
    }

    void
    fill_col_valid(val dcol, t_col_sptr col)
    {
        //dcol should be the Uint8Array containing the null bitmap
        t_uindex nrows = col->size();

        // arrow packs bools into a bitmap
        for (auto i = 0; i < nrows; ++i)
        {
            t_uint8 elem = dcol[i / 8].as<t_uint8>();
            t_bool v = elem & (1 << (i % 8));
            col->set_valid(i, v);
        }
    }

    template<typename T>
    void
    fill_col_dict(t_uint32 nrows, t_uint32 dsize, val dcol, val vkeys, t_col_sptr col, const char* destType)
    {
<<<<<<< HEAD
        val vdata = dcol["data"];
=======

        // Copy out dictionary encoded data
        val dictionary = dcol["dictionary"];
        // ptaylor: This assumes the dictionary is either a Binary or Utf8 Vector. Should it support other Vector types?
        val vdata = dictionary["values"];
>>>>>>> 2458efa8
        t_int32 vsize = vdata["length"].as<t_int32>();
        std::vector<t_uchar> data;
        data.reserve(vsize);
        data.resize(vsize);
        vecFromTypedArray(vdata, data.data(), vsize);

<<<<<<< HEAD
        val voffsets = dcol["offsets"];
=======
        val voffsets = dictionary["valueOffsets"];
>>>>>>> 2458efa8
        t_int32 osize = voffsets["length"].as<t_int32>();
        std::vector<t_int32> offsets;
        offsets.reserve(osize);
        offsets.resize(osize);
        vecFromTypedArray(voffsets, offsets.data(), osize);

        t_vocab* vocab = col->_get_vocab();
        t_str elem;

<<<<<<< HEAD
        for (t_uint32 i = 0; i < dsize; ++i) {
=======
        t_int32 dsize = dictionary["length"].as<t_int32>();
        for (t_int32 i = 0; i < dsize; ++i) {
>>>>>>> 2458efa8
            t_int32 bidx = offsets[i];
            std::size_t es = offsets[i+1] - bidx;
            assert(es > 0);
            elem.assign(reinterpret_cast<char*>(data.data())+bidx, es);
            t_uindex idx = vocab->get_interned(elem);
            assert(idx == i);
        }

        // Now process index keys into dictionary
        arrow::vecFromTypedArray(vkeys, col->get_nth<T>(0), nrows, destType);
    }
}

template<typename T>
void
_fill_col(val dcol, t_col_sptr col, t_bool is_arrow)
{
    t_uindex nrows = col->size();

    if (is_arrow) {
        val data = dcol["values"];
        arrow::vecFromTypedArray(data, col->get_nth<T>(0), nrows);
    } else {
        for (auto i = 0; i < nrows; ++i)
        {
            auto elem = dcol[i].as<T>();
            col->set_nth(i, elem);
        }
    }
}

template<>
void
_fill_col<t_int64>(val dcol, t_col_sptr col, t_bool is_arrow)
{
    t_uindex nrows = col->size();

    if (is_arrow) {
        val data = dcol["values"];
        // arrow packs 64 bit into two 32 bit ints
        arrow::vecFromTypedArray(data, col->get_nth<t_int64>(0), nrows * 2);
    } else {
        throw std::logic_error("Unreachable - can't have DTYPE_INT64 column from non-arrow data");
    }
}

template<>
void
_fill_col<t_time>(val dcol, t_col_sptr col, t_bool is_arrow)
{
    t_uindex nrows = col->size();

    if (is_arrow) {
        val data = dcol["values"];
        // arrow packs 64 bit into two 32 bit ints
        arrow::vecFromTypedArray(data, col->get_nth<t_time>(0), nrows*2);

        t_int8 unit = dcol["type"]["unit"].as<t_int8>();
        if (unit != /* Arrow.enum_.TimeUnit.MILLISECOND */ 1) {
            // Slow path - need to convert each value
            t_int64 factor = 1;
            if (unit == /* Arrow.enum_.TimeUnit.NANOSECOND */ 3) {
                factor = 1e6;
            } else if (unit == /* Arrow.enum_.TimeUnit.MICROSECOND */ 2) {
                factor = 1e3;
            }
            for (auto i = 0; i < nrows; ++i)
            {
                col->set_nth<t_int64>(i, *(col->get_nth<t_int64>(i))/factor);
            }
        }
    } else {
        for (auto i = 0; i < nrows; ++i)
        {
            auto elem = static_cast<t_int64>(dcol[i].as<t_float64>());
            col->set_nth(i, elem);
        }
    }
}

template<>
void
_fill_col<t_bool>(val dcol, t_col_sptr col, t_bool is_arrow)
{
    t_uindex nrows = col->size();

    if (is_arrow) {
        // arrow packs bools into a bitmap
        val data = dcol["values"];
        for (auto i = 0; i < nrows; ++i)
        {
            t_uint8 elem = data[i / 8].as<t_uint8>();
            t_bool v = elem & (1 << (i % 8));
            col->set_nth(i, v);
        }
    } else {
        for (auto i = 0; i < nrows; ++i)
        {
            auto elem = dcol[i].as<t_bool>();
            col->set_nth(i, elem);
        }
    }
}


template<>
void
_fill_col<std::string>(val dcol, t_col_sptr col, t_bool is_arrow)
{

    t_uindex nrows = col->size();

    if (is_arrow) {
        if (dcol["constructor"]["name"].as<t_str>() == "DictionaryVector") {
<<<<<<< HEAD
            val dictvec = dcol["data"];

            // Get number of dictionary entries
            t_uint32 dsize = dictvec["length"].as<t_uint32>();
            
            // UTF-8 dictionaries have an extra level of js object!
            if (dictvec["constructor"]["name"].as<t_str>() == "Utf8Vector") {
                dictvec = dictvec["values"];
            }

            val vkeys = dcol["keys"]["data"];
=======
            val vkeys = dcol["indicies"]["values"];
>>>>>>> 2458efa8

            // Perspective stores string indices in a 32bit unsigned array
            // Javascript's typed arrays handle copying from various bitwidth arrays properly
            auto width = vkeys["constructor"]["BYTES_PER_ELEMENT"].as<t_int32>();

            switch (width) {
                case 1:
                    arrow::fill_col_dict<t_int8>(nrows, dsize, dictvec, vkeys, col, "Uint32Array");
                    break;
                case 2:
                    arrow::fill_col_dict<t_int16>(nrows, dsize, dictvec, vkeys, col, "Uint32Array");
                    break;
                case 4:
                    arrow::fill_col_dict<t_int32>(nrows, dsize, dictvec, vkeys, col, "Uint32Array");
                    break;
                default:
                    break;
            }
        } else if (dcol["constructor"]["name"].as<t_str>() == "Utf8Vector" || 
                   dcol["constructor"]["name"].as<t_str>() == "BinaryVector") {

            val vdata = dcol["values"];
            t_int32 vsize = vdata["length"].as<t_int32>();
            std::vector<t_uint8> data;
            data.reserve(vsize);
            data.resize(vsize);
            arrow::vecFromTypedArray(vdata, data.data(), vsize);

            val voffsets = dcol["valueOffsets"];
            t_int32 osize = voffsets["length"].as<t_int32>();
            std::vector<t_int32> offsets;
            offsets.reserve(osize);
            offsets.resize(osize);
            arrow::vecFromTypedArray(voffsets, offsets.data(), osize);

            t_str elem;

            for (t_int32 i = 0; i < nrows; ++i) {
                t_int32 bidx = offsets[i];
                std::size_t es = offsets[i+1] - bidx;
                if (es > 0) {
                    elem.assign(reinterpret_cast<char*>(data.data())+bidx, es);
                    col->set_nth(i, elem);
                } else {
                    col->clear(i);
                }
            }
        }
    } else {
        for (auto i = 0; i < nrows; ++i)
        {
            std::wstring welem = dcol[i].as<std::wstring>();
            typedef std::codecvt_utf8_utf16<wchar_t> utf16convert_type;
            std::wstring_convert<utf16convert_type, wchar_t> converter;
            std::string elem = converter.to_bytes(welem);
            col->set_nth(i, elem);
        }
    }
}

/**
 *
 *
 * Params
 * ------
 *
 *
 * Returns
 * -------
 *
 */
void
_fill_data(t_table_sptr tbl,
           t_svec ocolnames,
           val j_data,
           std::vector<t_dtype> odt,
           t_uint32 offset,
           t_bool is_arrow)
{
    std::vector<val> data_cols = vecFromJSArray<val>(j_data);
    for (auto cidx = 0; cidx < ocolnames.size(); ++cidx)
    {
        auto name = ocolnames[cidx];
        auto col = tbl->get_column(name);
        auto col_type = odt[cidx];
        auto dcol = data_cols[cidx];

        switch (col_type)
        {
            case DTYPE_INT8:
            {
                _fill_col<t_int8>(dcol, col, is_arrow);
            }
            break;
            case DTYPE_INT16:
            {
                _fill_col<t_int16>(dcol, col, is_arrow);
            }
            break;
            case DTYPE_INT32:
            {
                _fill_col<t_int32>(dcol, col, is_arrow);
            }
            break;
            case DTYPE_INT64:
            {
                _fill_col<t_int64>(dcol, col, is_arrow);
            }
            break;
            case DTYPE_BOOL:
            {
                _fill_col<t_bool>(dcol, col, is_arrow);
            }
            break;
            case DTYPE_FLOAT32:
            {
                _fill_col<t_float32>(dcol, col, is_arrow);
            }
            break;
            case DTYPE_FLOAT64:
            {
                _fill_col<t_float64>(dcol, col, is_arrow);
            }
            break;
			case DTYPE_TIME:
			{
                _fill_col<t_time>(dcol, col, is_arrow);
			}
			break;
            case DTYPE_STR:
            {
                _fill_col<std::string>(dcol, col, is_arrow);
            }
            break;
            default:
            break;
        }
        if (is_arrow) {
            // Fill validity bitmap
            t_uint32 null_count = dcol["nullCount"].as<t_uint32>();

            if (null_count == 0) {
                col->valid_raw_fill(true);
            } else {
                val validity = dcol["nullBitmap"];
                arrow::fill_col_valid(validity, col);
            }
        }
    }
}

/******************************************************************************
 *
 * Public
 */

/**
 * Create a populated table.
 *
 * Params
 * ------
 * j_colnames - a JS Array of column names.
 * j_dtypes - a JS Array of column types.
 * j_data - a JS Array of JS Array columns.
 *
 * Returns
 * -------
 * a populated table.
 */
t_table_sptr
make_table(
    t_uint32 size,
    val j_colnames,
    val j_dtypes,
    val j_data,
    t_uint32 offset,
    t_str index,
    t_bool is_arrow
) {
    // Create the input and port schemas
    t_svec colnames = vecFromJSArray<std::string>(j_colnames);
    t_dtypevec dtypes = vecFromJSArray<t_dtype>(j_dtypes);

    // Create the table
    // TODO assert size > 0
    auto tbl = std::make_shared<t_table>(t_schema(colnames, dtypes));
    tbl->init();
    tbl->extend(size);

    _fill_data(tbl, colnames, j_data, dtypes, offset, is_arrow);

    // Set up pkey and op columns
    auto op_col = tbl->add_column("psp_op", DTYPE_UINT8, false);
    op_col->raw_fill<t_uint8>(OP_INSERT);

    if (index == "")
    {
        // If user doesn't specify an column to use as the pkey index, just use
        // row number
        auto key_col = tbl->add_column("psp_pkey", DTYPE_INT32, true);
        auto okey_col = tbl->add_column("psp_okey", DTYPE_INT32, true);

        for (auto ridx = 0; ridx < tbl->size(); ++ridx)
        {
            key_col->set_nth<t_int32>(ridx, ridx + offset);
            okey_col->set_nth<t_int32>(ridx, ridx + offset);
        }
    } else {
        tbl->clone_column(index, "psp_pkey");
        tbl->clone_column(index, "psp_okey");
    }

    return tbl;
}

/**
 *
 *
 * Params
 * ------
 *
 *
 * Returns
 * -------
 *
 */
void
fill(t_pool* pool, t_gnode_sptr gnode, t_table_sptr table)
{
    pool->send(gnode->get_id(), 0, *table);
    pool->_process();
}

/**
 * Create a default gnode.
 *
 * Params
 * ------
 * j_colnames - a JS Array of column names.
 * j_dtypes - a JS Array of column types.
 *
 * Returns
 * -------
 * A gnode.
 */
t_gnode_sptr
make_gnode(t_table_sptr table)
{
    auto iscm = table->get_schema();

    t_svec ocolnames(iscm.columns());
    t_dtypevec odt(iscm.types());

    if (iscm.has_column("psp_pkey")) {
        t_uindex idx = iscm.get_colidx("psp_pkey");
        ocolnames.erase(ocolnames.begin()+idx);
        odt.erase(odt.begin()+idx);
    }

    if (iscm.has_column("psp_op")) {
        t_uindex idx = iscm.get_colidx("psp_op");
        ocolnames.erase(ocolnames.begin()+idx);
        odt.erase(odt.begin()+idx);
    }

    t_schema oscm(ocolnames, odt);

    // Create a gnode
    auto gnode = std::make_shared<t_gnode>(oscm, iscm);
    gnode->init();

    return gnode;
}

/**
 *
 *
 * Params
 * ------
 *
 *
 * Returns
 * -------
 *
 */
t_ctx0_sptr
make_context_zero(t_gnode_sptr gnode,
                  t_filter_op combiner,
                  val j_filters,
                  val j_columns,
                  val j_sortby)
{
    auto schema = gnode->get_tblschema();
    auto columns = vecFromJSArray<std::string>(j_columns);
    auto fvec = _get_fterms(schema, j_filters);
    auto svec = _get_sort(j_sortby);
    auto cfg = t_config(columns, combiner, fvec);
    auto ctx0 = std::make_shared<t_ctx0>(schema, cfg);
    ctx0->init();
    ctx0->sort_by(svec);
    return ctx0;
}

/**
 *
 *
 * Params
 * ------
 *
 *
 * Returns
 * -------
 *
 */
t_ctx1_sptr
make_context_one(t_gnode_sptr gnode,
                 val j_pivots,
                 t_filter_op combiner,
                 val j_filters,
                 val j_aggs,
                 val j_sortby)
{
    auto schema = gnode->get_tblschema();
    auto fvec = _get_fterms(schema, j_filters);
    auto aggspecs = _get_aggspecs(j_aggs);
    auto pivots = vecFromJSArray<std::string>(j_pivots);
    auto svec = _get_sort(j_sortby);


    auto cfg = t_config(pivots, aggspecs, combiner, fvec);
    auto ctx1 = std::make_shared<t_ctx1>(schema, cfg);

    ctx1->init();
    ctx1->sort_by(svec);
    return ctx1;
}

/**
 *
 *
 * Params
 * ------
 *
 *
 * Returns
 * -------
 *
 */
t_ctx2_sptr
make_context_two(t_gnode_sptr gnode,
                 val j_rpivots,
                 val j_cpivots,
                 t_filter_op combiner,
                 val j_filters,
                 val j_aggs,
                 val j_sortby)
{
    auto schema = gnode->get_tblschema();
    auto fvec = _get_fterms(schema, j_filters);
    auto aggspecs = _get_aggspecs(j_aggs);
    auto rpivots = vecFromJSArray<std::string>(j_rpivots);
    auto cpivots = vecFromJSArray<std::string>(j_cpivots);
    auto svec = _get_sort(j_sortby);

    auto cfg = t_config(rpivots, cpivots, aggspecs, TOTALS_HIDDEN, combiner, fvec);
    auto ctx2 = std::make_shared<t_ctx2>(schema, cfg);

    ctx2->init();
    if (svec.size() > 0) {
        ctx2->sort_by(svec);
    }
    return ctx2;
}

void
sort(t_ctx2_sptr ctx2, val j_sortby)
{
    auto svec = _get_sort(j_sortby);
    if (svec.size() > 0) {
        ctx2->sort_by(svec);
    }

}

/**
 *
 *
 * Params
 * ------
 *
 *
 * Returns
 * -------
 *
 */
val
scalar_to_val(const t_tscalvec& scalars, t_uint32 idx)
{
    auto scalar = scalars[idx];
    switch (scalar.get_dtype())
    {
        case DTYPE_BOOL:
        {
            if (scalar)
            {
                return val(true);
            }
            else
            {
                return val(false);
            }
        }
        case DTYPE_FLOAT64:
        case DTYPE_FLOAT32:
        {
            return val(scalar.to_double());
        }
		case DTYPE_TIME:
		{
			return val(scalar.to_double());
		}
        case DTYPE_UINT8:
        case DTYPE_UINT16:
        case DTYPE_UINT32:
        case DTYPE_INT8:
        case DTYPE_INT16:
        case DTYPE_INT32:
        {
            return val(static_cast<t_int32>(scalar.to_int64()));
        }
        case DTYPE_UINT64:
        case DTYPE_INT64:
        {
            // This could potentially lose precision
            return val(static_cast<t_int32>(scalar.to_int64()));            
        }
        case DTYPE_NONE:
        {
            return val::null();
        }
        case DTYPE_STR:
        default:
        {
            typedef std::codecvt_utf8<wchar_t> utf8convert_type;
            std::wstring_convert<utf8convert_type, wchar_t> converter;
            return val(converter.from_bytes(scalar.to_string()));
        }
    }
}

/**
 *
 *
 * Params
 * ------
 *
 *
 * Returns
 * -------
 *
 */
template<typename T>
val
get_data(T ctx, t_uint32 start_row, t_uint32 end_row, t_uint32 start_col, t_uint32 end_col)
{
    auto slice = ctx->get_data(start_row, end_row, start_col, end_col);
    val arr = val::array();
    for (auto idx = 0; idx < slice.size(); ++idx)
    {
        arr.set(idx, scalar_to_val(slice, idx));
    }
    return arr;
}

/**
 * Main
 */
int
main(int argc, char** argv)
{
    std::cout << "Perspective initialized successfully." << std::endl;
    EM_ASM({

        if (global.dispatchEvent && !global._perspective_initialized && global.document) {
            global._perspective_initialized = true;
            var event = global.document.createEvent("Event");
            event.initEvent("perspective-ready", false, true);
            global.dispatchEvent(event);
        } else if (!global.document && typeof self !== "undefined") {
            self.postMessage({});
        }

    });
}

/******************************************************************************
 *
 * Embind
 */

EMSCRIPTEN_BINDINGS(perspective)
{

    class_<t_table>("t_table")
        .constructor<t_schema, t_uindex>()
        .smart_ptr<std::shared_ptr<t_table>>("shared_ptr<t_table>")
        .function<void>("pprint", &t_table::pprint)
        .function<unsigned long>(
            "size",
            reinterpret_cast<unsigned long (t_table::*)() const>(
                &t_table::size));

    class_<t_schema>("t_schema")
        .function<const t_svec&>("columns", &t_schema::columns, allow_raw_pointers())
        .function<const t_dtypevec>("types", &t_schema::types, allow_raw_pointers());

    class_<t_gnode>("t_gnode")
        .constructor<t_gnode_processing_mode,
                     const t_schema&,
                     const t_schemavec&,
                     const t_schemavec&,
                     const t_ccol_vec&>()
        .smart_ptr<std::shared_ptr<t_gnode>>("shared_ptr<t_gnode>")
        .function<t_uindex>("get_id", reinterpret_cast<t_uindex (t_gnode::*)() const>(&t_gnode::get_id))
        .function<t_schema>("get_tblschema", &t_gnode::get_tblschema)
        .function<t_table*>(
            "get_table", &t_gnode::get_table, allow_raw_pointers());

    class_<t_ctx0>("t_ctx0")
        .constructor<t_schema, t_config>()
        .smart_ptr<std::shared_ptr<t_ctx0>>("shared_ptr<t_ctx0>")
        .function<unsigned long>("get_row_count", reinterpret_cast<unsigned long (t_ctx0::*)() const>(&t_ctx0::get_row_count))
        .function<unsigned long>("get_column_count", reinterpret_cast<unsigned long (t_ctx0::*)() const>(&t_ctx0::get_column_count))
        .function<t_tscalvec>("get_data", &t_ctx0::get_data)
        .function<t_stepdelta>("get_step_delta", &t_ctx0::get_step_delta)
        .function<t_cellupdvec>("get_cell_delta", &t_ctx0::get_cell_delta)
        .function<t_svec>("get_column_names", &t_ctx0::get_column_names)
        // .function<t_minmaxvec>("get_min_max", &t_ctx0::get_min_max)
        // .function<void>("set_minmax_enabled", &t_ctx0::set_minmax_enabled)
        .function<t_tscalvec>("unity_get_row_data", &t_ctx0::unity_get_row_data)
        .function<t_tscalvec>("unity_get_column_data", &t_ctx0::unity_get_column_data)
        .function<t_tscalvec>("unity_get_row_path", &t_ctx0::unity_get_row_path)
        .function<t_tscalvec>("unity_get_column_path", &t_ctx0::unity_get_column_path)
        .function<t_uindex>("unity_get_row_depth", &t_ctx0::unity_get_row_depth)
        .function<t_uindex>("unity_get_column_depth", &t_ctx0::unity_get_column_depth)
        .function<t_str>("unity_get_column_name", &t_ctx0::unity_get_column_name)
        .function<t_str>("unity_get_column_display_name", &t_ctx0::unity_get_column_display_name)
        .function<t_svec>("unity_get_column_names", &t_ctx0::unity_get_column_names)
        .function<t_svec>("unity_get_column_display_names", &t_ctx0::unity_get_column_display_names)
        .function<t_uindex>("unity_get_column_count", &t_ctx0::unity_get_column_count)
        .function<t_uindex>("unity_get_row_count", &t_ctx0::unity_get_row_count)
        .function<t_bool>("unity_get_row_expanded", &t_ctx0::unity_get_row_expanded)
        .function<t_bool>("unity_get_column_expanded", &t_ctx0::unity_get_column_expanded)
        .function<void>("unity_init_load_step_end", &t_ctx0::unity_init_load_step_end);

    class_<t_ctx1>("t_ctx1")
        .constructor<t_schema, t_config>()
        .smart_ptr<std::shared_ptr<t_ctx1>>("shared_ptr<t_ctx1>")
        .function<unsigned long>("get_row_count",reinterpret_cast<unsigned long (t_ctx1::*)() const>(&t_ctx1::get_row_count))
        .function<unsigned long>("get_column_count", reinterpret_cast<unsigned long (t_ctx1::*)() const>(&t_ctx1::get_column_count))
        .function<t_tscalvec>("get_data", &t_ctx1::get_data)
        .function<t_stepdelta>("get_step_delta", &t_ctx1::get_step_delta)
        .function<t_cellupdvec>("get_cell_delta", &t_ctx1::get_cell_delta)
        .function<void>("expand_to_depth", &t_ctx1::expand_to_depth)
        .function<t_depth>("get_trav_depth", &t_ctx1::get_trav_depth)
        .function<t_aggspecvec>("get_column_names", &t_ctx1::get_aggregates)
        .function<t_tscalvec>("unity_get_row_data", &t_ctx1::unity_get_row_data)
        .function<t_tscalvec>("unity_get_column_data", &t_ctx1::unity_get_column_data)
        .function<t_tscalvec>("unity_get_row_path", &t_ctx1::unity_get_row_path)
        .function<t_tscalvec>("unity_get_column_path", &t_ctx1::unity_get_column_path)
        .function<t_uindex>("unity_get_row_depth", &t_ctx1::unity_get_row_depth)
        .function<t_uindex>("unity_get_column_depth", &t_ctx1::unity_get_column_depth)
        .function<t_str>("unity_get_column_name", &t_ctx1::unity_get_column_name)
        .function<t_str>("unity_get_column_display_name", &t_ctx1::unity_get_column_display_name)
        .function<t_svec>("unity_get_column_names", &t_ctx1::unity_get_column_names)
        .function<t_svec>("unity_get_column_display_names", &t_ctx1::unity_get_column_display_names)
        .function<t_uindex>("unity_get_column_count", &t_ctx1::unity_get_column_count)
        .function<t_uindex>("unity_get_row_count", &t_ctx1::unity_get_row_count)
        .function<t_bool>("unity_get_row_expanded", &t_ctx1::unity_get_row_expanded)
        .function<t_bool>("unity_get_column_expanded", &t_ctx1::unity_get_column_expanded)
        .function<void>("unity_init_load_step_end", &t_ctx1::unity_init_load_step_end);

    class_<t_ctx2>("t_ctx2")
        .constructor<t_schema, t_config>()
        .smart_ptr<std::shared_ptr<t_ctx2>>("shared_ptr<t_ctx2>")
        .function<unsigned long>("get_row_count",reinterpret_cast<unsigned long (t_ctx2::*)() const>(select_overload<t_index() const>(&t_ctx2::get_row_count)))
        .function<unsigned long>("get_column_count", reinterpret_cast<unsigned long (t_ctx2::*)() const>(&t_ctx2::get_column_count))
        .function<t_tscalvec>("get_data", &t_ctx2::get_data)
        .function<t_stepdelta>("get_step_delta", &t_ctx2::get_step_delta)
        //.function<t_cellupdvec>("get_cell_delta", &t_ctx2::get_cell_delta)
        .function<void>("expand_to_depth", &t_ctx2::expand_to_depth)
        .function<t_aggspecvec>("get_column_names", &t_ctx2::get_aggregates)
        .function<t_tscalvec>("unity_get_row_data", &t_ctx2::unity_get_row_data)
        .function<t_tscalvec>("unity_get_column_data", &t_ctx2::unity_get_column_data)
        .function<t_tscalvec>("unity_get_row_path", &t_ctx2::unity_get_row_path)
        .function<t_tscalvec>("unity_get_column_path", &t_ctx2::unity_get_column_path)
        .function<t_uindex>("unity_get_row_depth", &t_ctx2::unity_get_row_depth)
        .function<t_uindex>("unity_get_column_depth", &t_ctx2::unity_get_column_depth)
        .function<t_str>("unity_get_column_name", &t_ctx2::unity_get_column_name)
        .function<t_str>("unity_get_column_display_name", &t_ctx2::unity_get_column_display_name)
        .function<t_svec>("unity_get_column_names", &t_ctx2::unity_get_column_names)
        .function<t_svec>("unity_get_column_display_names", &t_ctx2::unity_get_column_display_names)
        .function<t_uindex>("unity_get_column_count", &t_ctx2::unity_get_column_count)
        .function<t_uindex>("unity_get_row_count", &t_ctx2::unity_get_row_count)
        .function<t_bool>("unity_get_row_expanded", &t_ctx2::unity_get_row_expanded)
        .function<t_bool>("unity_get_column_expanded", &t_ctx2::unity_get_column_expanded)
        .function<void>("unity_init_load_step_end", &t_ctx2::unity_init_load_step_end)
		.function<t_totals>("get_totals", &t_ctx2::get_totals)
		.function<t_tscalvec>("get_column_path_userspace", &t_ctx2::get_column_path_userspace)
        .function<void>("unity_init_load_step_end", &t_ctx2::unity_init_load_step_end);

    class_<t_pool>("t_pool")
        .constructor<emscripten::val>()
        .smart_ptr<std::shared_ptr<t_pool>>("shared_ptr<t_pool>")
        .function<unsigned int>("register_gnode",
                                &t_pool::register_gnode,
                                allow_raw_pointers())
        .function<void>("unregister_gnode", &t_pool::unregister_gnode)
        .function<void>("set_update_delegate",
                        &t_pool::set_update_delegate)
        .function<void>("register_context",
                        &t_pool::register_context)
        .function<void>("unregister_context",
                        &t_pool::unregister_context);

    class_<t_aggspec>("t_aggspec")
        .function<std::string>("name", &t_aggspec::name);

    class_<t_tscalar>("t_tscalar");

    value_object<t_cellupd>("t_cellupd")
        .field("row", &t_cellupd::row)
        .field("column", &t_cellupd::column)
        .field("old_value", &t_cellupd::old_value)
        .field("new_value", &t_cellupd::new_value);

    value_object<t_stepdelta>("t_stepdelta")
        .field("cells", &t_stepdelta::cells);

    register_vector<t_dtype>("t_dtypevec");
    register_vector<t_cellupd>("t_cellupdvec");
    register_vector<t_aggspec>("t_aggspecvec");
    register_vector<t_tscalar>("t_tscalvec");
    register_vector<std::string>("std::vector<std::string>");

    enum_<t_header>("t_header")
        .value("HEADER_ROW", HEADER_ROW)
        .value("HEADER_COLUMN", HEADER_COLUMN);

    enum_<t_ctx_type>("t_ctx_type")
        .value("ZERO_SIDED_CONTEXT", ZERO_SIDED_CONTEXT)
        .value("ONE_SIDED_CONTEXT", ONE_SIDED_CONTEXT)
        .value("TWO_SIDED_CONTEXT", TWO_SIDED_CONTEXT)
        .value("GROUPED_ZERO_SIDED_CONTEXT", GROUPED_ZERO_SIDED_CONTEXT)
        .value("GROUPED_PKEY_CONTEXT", GROUPED_PKEY_CONTEXT)
        .value("GROUPED_COLUMNS_CONTEXT", GROUPED_COLUMNS_CONTEXT);

    enum_<t_filter_op>("t_filter_op")
        .value("FILTER_OP_LT", FILTER_OP_LT)
        .value("FILTER_OP_LTEQ", FILTER_OP_LTEQ)
        .value("FILTER_OP_GT", FILTER_OP_GT)
        .value("FILTER_OP_GTEQ", FILTER_OP_GTEQ)
        .value("FILTER_OP_EQ", FILTER_OP_EQ)
        .value("FILTER_OP_NE", FILTER_OP_NE)
        .value("FILTER_OP_BEGINS_WITH", FILTER_OP_BEGINS_WITH)
        .value("FILTER_OP_ENDS_WITH", FILTER_OP_ENDS_WITH)
        .value("FILTER_OP_CONTAINS", FILTER_OP_CONTAINS)
        .value("FILTER_OP_OR", FILTER_OP_OR)
        .value("FILTER_OP_IN", FILTER_OP_IN)
        .value("FILTER_OP_AND", FILTER_OP_AND)
        .value("FILTER_OP_IS_NAN", FILTER_OP_IS_NAN)
        .value("FILTER_OP_IS_NOT_NAN", FILTER_OP_IS_NOT_NAN)
        .value("FILTER_OP_IS_VALID", FILTER_OP_IS_VALID)
        .value("FILTER_OP_IS_NOT_VALID", FILTER_OP_IS_NOT_VALID);

    enum_<t_dtype>("t_dtype")
        .value("DTYPE_NONE", DTYPE_NONE)
        .value("DTYPE_INT64", DTYPE_INT64)
        .value("DTYPE_INT32", DTYPE_INT32)
        .value("DTYPE_INT16", DTYPE_INT16)
        .value("DTYPE_INT8", DTYPE_INT8)
        .value("DTYPE_UINT64", DTYPE_UINT64)
        .value("DTYPE_UINT32", DTYPE_UINT32)
        .value("DTYPE_UINT16", DTYPE_UINT16)
        .value("DTYPE_UINT8", DTYPE_UINT8)
        .value("DTYPE_FLOAT64", DTYPE_FLOAT64)
        .value("DTYPE_FLOAT32", DTYPE_FLOAT32)
        .value("DTYPE_BOOL", DTYPE_BOOL)
        .value("DTYPE_TIME", DTYPE_TIME)
        .value("DTYPE_DATE", DTYPE_DATE)
        .value("DTYPE_ENUM", DTYPE_ENUM)
        .value("DTYPE_OID", DTYPE_OID)
        .value("DTYPE_PTR", DTYPE_PTR)
        .value("DTYPE_F64PAIR", DTYPE_F64PAIR)
        .value("DTYPE_USER_FIXED", DTYPE_USER_FIXED)
        .value("DTYPE_STR", DTYPE_STR)
        .value("DTYPE_USER_VLEN", DTYPE_USER_VLEN)
        .value("DTYPE_LAST_VLEN", DTYPE_LAST_VLEN)
        .value("DTYPE_LAST", DTYPE_LAST);

    enum_<t_aggtype>("t_aggtype")
        .value("AGGTYPE_SUM", AGGTYPE_SUM)
        .value("AGGTYPE_MUL", AGGTYPE_MUL)
        .value("AGGTYPE_COUNT", AGGTYPE_COUNT)
        .value("AGGTYPE_MEAN", AGGTYPE_MEAN)
        .value("AGGTYPE_WEIGHTED_MEAN", AGGTYPE_WEIGHTED_MEAN)
        .value("AGGTYPE_UNIQUE", AGGTYPE_UNIQUE)
        .value("AGGTYPE_ANY", AGGTYPE_ANY)
        .value("AGGTYPE_MEDIAN", AGGTYPE_MEDIAN)
        .value("AGGTYPE_JOIN", AGGTYPE_JOIN)
        .value("AGGTYPE_SCALED_DIV", AGGTYPE_SCALED_DIV)
        .value("AGGTYPE_SCALED_ADD", AGGTYPE_SCALED_ADD)
        .value("AGGTYPE_SCALED_MUL", AGGTYPE_SCALED_MUL)
        .value("AGGTYPE_DOMINANT", AGGTYPE_DOMINANT)
        .value("AGGTYPE_FIRST", AGGTYPE_FIRST)
        .value("AGGTYPE_LAST", AGGTYPE_LAST)
        .value("AGGTYPE_PY_AGG", AGGTYPE_PY_AGG)
        .value("AGGTYPE_AND", AGGTYPE_AND)
        .value("AGGTYPE_OR", AGGTYPE_OR)
        .value("AGGTYPE_LAST_VALUE", AGGTYPE_LAST_VALUE)
        .value("AGGTYPE_HIGH_WATER_MARK", AGGTYPE_HIGH_WATER_MARK)
        .value("AGGTYPE_LOW_WATER_MARK", AGGTYPE_LOW_WATER_MARK)
        .value("AGGTYPE_UDF_COMBINER", AGGTYPE_UDF_COMBINER)
        .value("AGGTYPE_UDF_REDUCER", AGGTYPE_UDF_REDUCER)
        .value("AGGTYPE_SUM_ABS", AGGTYPE_SUM_ABS)
        .value("AGGTYPE_SUM_NOT_NULL", AGGTYPE_SUM_NOT_NULL)
        .value("AGGTYPE_MEAN_BY_COUNT", AGGTYPE_MEAN_BY_COUNT)
        .value("AGGTYPE_IDENTITY", AGGTYPE_IDENTITY)
        .value("AGGTYPE_DISTINCT_COUNT", AGGTYPE_DISTINCT_COUNT)
        .value("AGGTYPE_DISTINCT_LEAF", AGGTYPE_DISTINCT_LEAF)
        .value("AGGTYPE_PCT_SUM_PARENT", AGGTYPE_PCT_SUM_PARENT)
        .value("AGGTYPE_PCT_SUM_GRAND_TOTAL",
               AGGTYPE_PCT_SUM_GRAND_TOTAL);

	enum_<t_totals>("t_totals")
		.value("TOTALS_BEFORE", TOTALS_BEFORE)
		.value("TOTALS_HIDDEN", TOTALS_HIDDEN)
		.value("TOTALS_AFTER", TOTALS_AFTER);

    function("sort", &sort);
    function("make_table", &make_table);
    function("make_gnode", &make_gnode);
    function("fill", &fill, allow_raw_pointers());
    function("make_context_zero", &make_context_zero);
    function("make_context_one", &make_context_one);
    function("make_context_two", &make_context_two);
    function("scalar_to_val", &scalar_to_val);
    function("get_data_zero", &get_data<t_ctx0_sptr>);
    function("get_data_one", &get_data<t_ctx1_sptr>);
    function("get_data_two", &get_data<t_ctx2_sptr>);
}
<|MERGE_RESOLUTION|>--- conflicted
+++ resolved
@@ -1,1094 +1,1070 @@
-/******************************************************************************
- *
- * Copyright (c) 2017, the Perspective Authors.
- *
- * This file is part of the Perspective library, distributed under the terms of
- * the Apache License 2.0.  The full license can be found in the LICENSE file.
- *
- */
-
-#include <perspective/base.h>
-#include <perspective/gnode.h>
-#include <perspective/table.h>
-#include <perspective/pool.h>
-#include <perspective/context_zero.h>
-#include <perspective/context_one.h>
-#include <perspective/context_two.h>
-#include <random>
-#include <cmath>
-#include <sstream>
-#include <emscripten.h>
-#include <emscripten/bind.h>
-#include <emscripten/val.h>
-#include <perspective/sym_table.h>
-#include <codecvt>
-
-using namespace perspective;
-using namespace emscripten;
-
-
-/******************************************************************************
- *
- * Data Loading
- */
-
-t_sortsvec
-_get_sort(val j_sortby)
-{
-    t_sortsvec svec{};
-    std::vector<val> sortbys = vecFromJSArray<val>(j_sortby);
-    for(auto idx = 0; idx < sortbys.size(); ++idx)
-    {
-        std::vector<t_int32> sortby = vecFromJSArray<t_int32>(sortbys[idx]);
-        t_sorttype sorttype;
-        switch (sortby[1])
-        {
-            case 0: sorttype = SORTTYPE_ASCENDING; break;
-            case 1: sorttype = SORTTYPE_DESCENDING; break;
-            case 2: sorttype = SORTTYPE_NONE; break;
-            case 3: sorttype = SORTTYPE_ASCENDING_ABS; break;
-            case 4: sorttype = SORTTYPE_DESCENDING_ABS; break;
-        }
-        svec.push_back(t_sortspec(sortby[0], sorttype));
-    }
-    return svec;
-}
-
-/**
- *
- *
- * Params
- * ------
- *
- *
- * Returns
- * -------
- *
- */
-t_ftermvec
-_get_fterms(t_schema schema, val j_filters)
-{
-    t_ftermvec fvec{};
-    std::vector<val> filters = vecFromJSArray<val>(j_filters);
-    for (auto fidx = 0; fidx < filters.size(); ++fidx)
-    {
-        std::vector<val> filter = vecFromJSArray<val>(filters[fidx]);
-        std::string coln = filter[0].as<std::string>();
-
-        t_tscalar term;
-        switch (schema.get_dtype(coln))
-        {
-            case DTYPE_INT32:
-                term = mktscalar(filter[2].as<t_int32>());
-                break;
-            case DTYPE_FLOAT64:
-                term = mktscalar(filter[2].as<t_float64>());
-                break;
-            case DTYPE_BOOL:
-                term = mktscalar(filter[2].as<bool>());
-                break;
-			case DTYPE_TIME:
-			{
-				std::cout << "Date filters not handled yet" << std::endl;
-			}
-			break;
-            default:
-            {
-                //std::cout << filter[2].as<std::string>().c_str() << std::endl;
-                term = mktscalar(get_interned_cstr(filter[2].as<std::string>().c_str()));
-            }
-        }
-
-        t_filter_op comp = filter[1].as<t_filter_op>();
-        fvec.push_back(t_fterm(coln, comp, term, t_tscalvec()));
-    }
-    return fvec;
-}
-
-/**
- *
- *
- * Params
- * ------
- *
- *
- * Returns
- * -------
- *
- */
-t_aggspecvec
-_get_aggspecs(val j_aggs)
-{
-    std::vector<val> aggs = vecFromJSArray<val>(j_aggs);
-    t_aggspecvec aggspecs;
-    for (auto cidx = 0; cidx < aggs.size(); ++cidx)
-    {
-        std::vector<val> agg_row = vecFromJSArray<val>(aggs[cidx]);
-        std::string name = agg_row[0].as<std::string>();
-        t_aggtype aggtype = agg_row[1].as<t_aggtype>();
-        aggspecs.push_back(t_aggspec(name, aggtype, name));
-    }
-    return aggspecs;
-}
-
-/**
- *
- *
- * Params
- * ------
- *
- *
- * Returns
- * -------
- *
- */
-
-
-namespace arrow {
-
-    void
-    vecFromTypedArray(const val &typedArray, void* data, t_int32 length, const char* destType = nullptr) {
-        val memory = val::module_property("buffer");
-        if (destType == nullptr) {
-            val memoryView = typedArray["constructor"].new_(memory, reinterpret_cast<std::uintptr_t>(data), length);
-            memoryView.call<void>("set", typedArray.call<val>("slice", 0, length));
-        } else {
-            val memoryView = val::global(destType).new_(memory, reinterpret_cast<std::uintptr_t>(data), length);
-            memoryView.call<void>("set", typedArray.call<val>("slice", 0, length));
-        }
-    }
-
-    void
-    fill_col_valid(val dcol, t_col_sptr col)
-    {
-        //dcol should be the Uint8Array containing the null bitmap
-        t_uindex nrows = col->size();
-
-        // arrow packs bools into a bitmap
-        for (auto i = 0; i < nrows; ++i)
-        {
-            t_uint8 elem = dcol[i / 8].as<t_uint8>();
-            t_bool v = elem & (1 << (i % 8));
-            col->set_valid(i, v);
-        }
-    }
-
-    template<typename T>
-    void
-    fill_col_dict(t_uint32 nrows, t_uint32 dsize, val dcol, val vkeys, t_col_sptr col, const char* destType)
-    {
-<<<<<<< HEAD
-        val vdata = dcol["data"];
-=======
-
-        // Copy out dictionary encoded data
-        val dictionary = dcol["dictionary"];
-        // ptaylor: This assumes the dictionary is either a Binary or Utf8 Vector. Should it support other Vector types?
-        val vdata = dictionary["values"];
->>>>>>> 2458efa8
-        t_int32 vsize = vdata["length"].as<t_int32>();
-        std::vector<t_uchar> data;
-        data.reserve(vsize);
-        data.resize(vsize);
-        vecFromTypedArray(vdata, data.data(), vsize);
-
-<<<<<<< HEAD
-        val voffsets = dcol["offsets"];
-=======
-        val voffsets = dictionary["valueOffsets"];
->>>>>>> 2458efa8
-        t_int32 osize = voffsets["length"].as<t_int32>();
-        std::vector<t_int32> offsets;
-        offsets.reserve(osize);
-        offsets.resize(osize);
-        vecFromTypedArray(voffsets, offsets.data(), osize);
-
-        t_vocab* vocab = col->_get_vocab();
-        t_str elem;
-
-<<<<<<< HEAD
-        for (t_uint32 i = 0; i < dsize; ++i) {
-=======
-        t_int32 dsize = dictionary["length"].as<t_int32>();
-        for (t_int32 i = 0; i < dsize; ++i) {
->>>>>>> 2458efa8
-            t_int32 bidx = offsets[i];
-            std::size_t es = offsets[i+1] - bidx;
-            assert(es > 0);
-            elem.assign(reinterpret_cast<char*>(data.data())+bidx, es);
-            t_uindex idx = vocab->get_interned(elem);
-            assert(idx == i);
-        }
-
-        // Now process index keys into dictionary
-        arrow::vecFromTypedArray(vkeys, col->get_nth<T>(0), nrows, destType);
-    }
-}
-
-template<typename T>
-void
-_fill_col(val dcol, t_col_sptr col, t_bool is_arrow)
-{
-    t_uindex nrows = col->size();
-
-    if (is_arrow) {
-        val data = dcol["values"];
-        arrow::vecFromTypedArray(data, col->get_nth<T>(0), nrows);
-    } else {
-        for (auto i = 0; i < nrows; ++i)
-        {
-            auto elem = dcol[i].as<T>();
-            col->set_nth(i, elem);
-        }
-    }
-}
-
-template<>
-void
-_fill_col<t_int64>(val dcol, t_col_sptr col, t_bool is_arrow)
-{
-    t_uindex nrows = col->size();
-
-    if (is_arrow) {
-        val data = dcol["values"];
-        // arrow packs 64 bit into two 32 bit ints
-        arrow::vecFromTypedArray(data, col->get_nth<t_int64>(0), nrows * 2);
-    } else {
-        throw std::logic_error("Unreachable - can't have DTYPE_INT64 column from non-arrow data");
-    }
-}
-
-template<>
-void
-_fill_col<t_time>(val dcol, t_col_sptr col, t_bool is_arrow)
-{
-    t_uindex nrows = col->size();
-
-    if (is_arrow) {
-        val data = dcol["values"];
-        // arrow packs 64 bit into two 32 bit ints
-        arrow::vecFromTypedArray(data, col->get_nth<t_time>(0), nrows*2);
-
-        t_int8 unit = dcol["type"]["unit"].as<t_int8>();
-        if (unit != /* Arrow.enum_.TimeUnit.MILLISECOND */ 1) {
-            // Slow path - need to convert each value
-            t_int64 factor = 1;
-            if (unit == /* Arrow.enum_.TimeUnit.NANOSECOND */ 3) {
-                factor = 1e6;
-            } else if (unit == /* Arrow.enum_.TimeUnit.MICROSECOND */ 2) {
-                factor = 1e3;
-            }
-            for (auto i = 0; i < nrows; ++i)
-            {
-                col->set_nth<t_int64>(i, *(col->get_nth<t_int64>(i))/factor);
-            }
-        }
-    } else {
-        for (auto i = 0; i < nrows; ++i)
-        {
-            auto elem = static_cast<t_int64>(dcol[i].as<t_float64>());
-            col->set_nth(i, elem);
-        }
-    }
-}
-
-template<>
-void
-_fill_col<t_bool>(val dcol, t_col_sptr col, t_bool is_arrow)
-{
-    t_uindex nrows = col->size();
-
-    if (is_arrow) {
-        // arrow packs bools into a bitmap
-        val data = dcol["values"];
-        for (auto i = 0; i < nrows; ++i)
-        {
-            t_uint8 elem = data[i / 8].as<t_uint8>();
-            t_bool v = elem & (1 << (i % 8));
-            col->set_nth(i, v);
-        }
-    } else {
-        for (auto i = 0; i < nrows; ++i)
-        {
-            auto elem = dcol[i].as<t_bool>();
-            col->set_nth(i, elem);
-        }
-    }
-}
-
-
-template<>
-void
-_fill_col<std::string>(val dcol, t_col_sptr col, t_bool is_arrow)
-{
-
-    t_uindex nrows = col->size();
-
-    if (is_arrow) {
-        if (dcol["constructor"]["name"].as<t_str>() == "DictionaryVector") {
-<<<<<<< HEAD
-            val dictvec = dcol["data"];
-
-            // Get number of dictionary entries
-            t_uint32 dsize = dictvec["length"].as<t_uint32>();
-            
-            // UTF-8 dictionaries have an extra level of js object!
-            if (dictvec["constructor"]["name"].as<t_str>() == "Utf8Vector") {
-                dictvec = dictvec["values"];
-            }
-
-            val vkeys = dcol["keys"]["data"];
-=======
-            val vkeys = dcol["indicies"]["values"];
->>>>>>> 2458efa8
-
-            // Perspective stores string indices in a 32bit unsigned array
-            // Javascript's typed arrays handle copying from various bitwidth arrays properly
-            auto width = vkeys["constructor"]["BYTES_PER_ELEMENT"].as<t_int32>();
-
-            switch (width) {
-                case 1:
-                    arrow::fill_col_dict<t_int8>(nrows, dsize, dictvec, vkeys, col, "Uint32Array");
-                    break;
-                case 2:
-                    arrow::fill_col_dict<t_int16>(nrows, dsize, dictvec, vkeys, col, "Uint32Array");
-                    break;
-                case 4:
-                    arrow::fill_col_dict<t_int32>(nrows, dsize, dictvec, vkeys, col, "Uint32Array");
-                    break;
-                default:
-                    break;
-            }
-        } else if (dcol["constructor"]["name"].as<t_str>() == "Utf8Vector" || 
-                   dcol["constructor"]["name"].as<t_str>() == "BinaryVector") {
-
-            val vdata = dcol["values"];
-            t_int32 vsize = vdata["length"].as<t_int32>();
-            std::vector<t_uint8> data;
-            data.reserve(vsize);
-            data.resize(vsize);
-            arrow::vecFromTypedArray(vdata, data.data(), vsize);
-
-            val voffsets = dcol["valueOffsets"];
-            t_int32 osize = voffsets["length"].as<t_int32>();
-            std::vector<t_int32> offsets;
-            offsets.reserve(osize);
-            offsets.resize(osize);
-            arrow::vecFromTypedArray(voffsets, offsets.data(), osize);
-
-            t_str elem;
-
-            for (t_int32 i = 0; i < nrows; ++i) {
-                t_int32 bidx = offsets[i];
-                std::size_t es = offsets[i+1] - bidx;
-                if (es > 0) {
-                    elem.assign(reinterpret_cast<char*>(data.data())+bidx, es);
-                    col->set_nth(i, elem);
-                } else {
-                    col->clear(i);
-                }
-            }
-        }
-    } else {
-        for (auto i = 0; i < nrows; ++i)
-        {
-            std::wstring welem = dcol[i].as<std::wstring>();
-            typedef std::codecvt_utf8_utf16<wchar_t> utf16convert_type;
-            std::wstring_convert<utf16convert_type, wchar_t> converter;
-            std::string elem = converter.to_bytes(welem);
-            col->set_nth(i, elem);
-        }
-    }
-}
-
-/**
- *
- *
- * Params
- * ------
- *
- *
- * Returns
- * -------
- *
- */
-void
-_fill_data(t_table_sptr tbl,
-           t_svec ocolnames,
-           val j_data,
-           std::vector<t_dtype> odt,
-           t_uint32 offset,
-           t_bool is_arrow)
-{
-    std::vector<val> data_cols = vecFromJSArray<val>(j_data);
-    for (auto cidx = 0; cidx < ocolnames.size(); ++cidx)
-    {
-        auto name = ocolnames[cidx];
-        auto col = tbl->get_column(name);
-        auto col_type = odt[cidx];
-        auto dcol = data_cols[cidx];
-
-        switch (col_type)
-        {
-            case DTYPE_INT8:
-            {
-                _fill_col<t_int8>(dcol, col, is_arrow);
-            }
-            break;
-            case DTYPE_INT16:
-            {
-                _fill_col<t_int16>(dcol, col, is_arrow);
-            }
-            break;
-            case DTYPE_INT32:
-            {
-                _fill_col<t_int32>(dcol, col, is_arrow);
-            }
-            break;
-            case DTYPE_INT64:
-            {
-                _fill_col<t_int64>(dcol, col, is_arrow);
-            }
-            break;
-            case DTYPE_BOOL:
-            {
-                _fill_col<t_bool>(dcol, col, is_arrow);
-            }
-            break;
-            case DTYPE_FLOAT32:
-            {
-                _fill_col<t_float32>(dcol, col, is_arrow);
-            }
-            break;
-            case DTYPE_FLOAT64:
-            {
-                _fill_col<t_float64>(dcol, col, is_arrow);
-            }
-            break;
-			case DTYPE_TIME:
-			{
-                _fill_col<t_time>(dcol, col, is_arrow);
-			}
-			break;
-            case DTYPE_STR:
-            {
-                _fill_col<std::string>(dcol, col, is_arrow);
-            }
-            break;
-            default:
-            break;
-        }
-        if (is_arrow) {
-            // Fill validity bitmap
-            t_uint32 null_count = dcol["nullCount"].as<t_uint32>();
-
-            if (null_count == 0) {
-                col->valid_raw_fill(true);
-            } else {
-                val validity = dcol["nullBitmap"];
-                arrow::fill_col_valid(validity, col);
-            }
-        }
-    }
-}
-
-/******************************************************************************
- *
- * Public
- */
-
-/**
- * Create a populated table.
- *
- * Params
- * ------
- * j_colnames - a JS Array of column names.
- * j_dtypes - a JS Array of column types.
- * j_data - a JS Array of JS Array columns.
- *
- * Returns
- * -------
- * a populated table.
- */
-t_table_sptr
-make_table(
-    t_uint32 size,
-    val j_colnames,
-    val j_dtypes,
-    val j_data,
-    t_uint32 offset,
-    t_str index,
-    t_bool is_arrow
-) {
-    // Create the input and port schemas
-    t_svec colnames = vecFromJSArray<std::string>(j_colnames);
-    t_dtypevec dtypes = vecFromJSArray<t_dtype>(j_dtypes);
-
-    // Create the table
-    // TODO assert size > 0
-    auto tbl = std::make_shared<t_table>(t_schema(colnames, dtypes));
-    tbl->init();
-    tbl->extend(size);
-
-    _fill_data(tbl, colnames, j_data, dtypes, offset, is_arrow);
-
-    // Set up pkey and op columns
-    auto op_col = tbl->add_column("psp_op", DTYPE_UINT8, false);
-    op_col->raw_fill<t_uint8>(OP_INSERT);
-
-    if (index == "")
-    {
-        // If user doesn't specify an column to use as the pkey index, just use
-        // row number
-        auto key_col = tbl->add_column("psp_pkey", DTYPE_INT32, true);
-        auto okey_col = tbl->add_column("psp_okey", DTYPE_INT32, true);
-
-        for (auto ridx = 0; ridx < tbl->size(); ++ridx)
-        {
-            key_col->set_nth<t_int32>(ridx, ridx + offset);
-            okey_col->set_nth<t_int32>(ridx, ridx + offset);
-        }
-    } else {
-        tbl->clone_column(index, "psp_pkey");
-        tbl->clone_column(index, "psp_okey");
-    }
-
-    return tbl;
-}
-
-/**
- *
- *
- * Params
- * ------
- *
- *
- * Returns
- * -------
- *
- */
-void
-fill(t_pool* pool, t_gnode_sptr gnode, t_table_sptr table)
-{
-    pool->send(gnode->get_id(), 0, *table);
-    pool->_process();
-}
-
-/**
- * Create a default gnode.
- *
- * Params
- * ------
- * j_colnames - a JS Array of column names.
- * j_dtypes - a JS Array of column types.
- *
- * Returns
- * -------
- * A gnode.
- */
-t_gnode_sptr
-make_gnode(t_table_sptr table)
-{
-    auto iscm = table->get_schema();
-
-    t_svec ocolnames(iscm.columns());
-    t_dtypevec odt(iscm.types());
-
-    if (iscm.has_column("psp_pkey")) {
-        t_uindex idx = iscm.get_colidx("psp_pkey");
-        ocolnames.erase(ocolnames.begin()+idx);
-        odt.erase(odt.begin()+idx);
-    }
-
-    if (iscm.has_column("psp_op")) {
-        t_uindex idx = iscm.get_colidx("psp_op");
-        ocolnames.erase(ocolnames.begin()+idx);
-        odt.erase(odt.begin()+idx);
-    }
-
-    t_schema oscm(ocolnames, odt);
-
-    // Create a gnode
-    auto gnode = std::make_shared<t_gnode>(oscm, iscm);
-    gnode->init();
-
-    return gnode;
-}
-
-/**
- *
- *
- * Params
- * ------
- *
- *
- * Returns
- * -------
- *
- */
-t_ctx0_sptr
-make_context_zero(t_gnode_sptr gnode,
-                  t_filter_op combiner,
-                  val j_filters,
-                  val j_columns,
-                  val j_sortby)
-{
-    auto schema = gnode->get_tblschema();
-    auto columns = vecFromJSArray<std::string>(j_columns);
-    auto fvec = _get_fterms(schema, j_filters);
-    auto svec = _get_sort(j_sortby);
-    auto cfg = t_config(columns, combiner, fvec);
-    auto ctx0 = std::make_shared<t_ctx0>(schema, cfg);
-    ctx0->init();
-    ctx0->sort_by(svec);
-    return ctx0;
-}
-
-/**
- *
- *
- * Params
- * ------
- *
- *
- * Returns
- * -------
- *
- */
-t_ctx1_sptr
-make_context_one(t_gnode_sptr gnode,
-                 val j_pivots,
-                 t_filter_op combiner,
-                 val j_filters,
-                 val j_aggs,
-                 val j_sortby)
-{
-    auto schema = gnode->get_tblschema();
-    auto fvec = _get_fterms(schema, j_filters);
-    auto aggspecs = _get_aggspecs(j_aggs);
-    auto pivots = vecFromJSArray<std::string>(j_pivots);
-    auto svec = _get_sort(j_sortby);
-
-
-    auto cfg = t_config(pivots, aggspecs, combiner, fvec);
-    auto ctx1 = std::make_shared<t_ctx1>(schema, cfg);
-
-    ctx1->init();
-    ctx1->sort_by(svec);
-    return ctx1;
-}
-
-/**
- *
- *
- * Params
- * ------
- *
- *
- * Returns
- * -------
- *
- */
-t_ctx2_sptr
-make_context_two(t_gnode_sptr gnode,
-                 val j_rpivots,
-                 val j_cpivots,
-                 t_filter_op combiner,
-                 val j_filters,
-                 val j_aggs,
-                 val j_sortby)
-{
-    auto schema = gnode->get_tblschema();
-    auto fvec = _get_fterms(schema, j_filters);
-    auto aggspecs = _get_aggspecs(j_aggs);
-    auto rpivots = vecFromJSArray<std::string>(j_rpivots);
-    auto cpivots = vecFromJSArray<std::string>(j_cpivots);
-    auto svec = _get_sort(j_sortby);
-
-    auto cfg = t_config(rpivots, cpivots, aggspecs, TOTALS_HIDDEN, combiner, fvec);
-    auto ctx2 = std::make_shared<t_ctx2>(schema, cfg);
-
-    ctx2->init();
-    if (svec.size() > 0) {
-        ctx2->sort_by(svec);
-    }
-    return ctx2;
-}
-
-void
-sort(t_ctx2_sptr ctx2, val j_sortby)
-{
-    auto svec = _get_sort(j_sortby);
-    if (svec.size() > 0) {
-        ctx2->sort_by(svec);
-    }
-
-}
-
-/**
- *
- *
- * Params
- * ------
- *
- *
- * Returns
- * -------
- *
- */
-val
-scalar_to_val(const t_tscalvec& scalars, t_uint32 idx)
-{
-    auto scalar = scalars[idx];
-    switch (scalar.get_dtype())
-    {
-        case DTYPE_BOOL:
-        {
-            if (scalar)
-            {
-                return val(true);
-            }
-            else
-            {
-                return val(false);
-            }
-        }
-        case DTYPE_FLOAT64:
-        case DTYPE_FLOAT32:
-        {
-            return val(scalar.to_double());
-        }
-		case DTYPE_TIME:
-		{
-			return val(scalar.to_double());
-		}
-        case DTYPE_UINT8:
-        case DTYPE_UINT16:
-        case DTYPE_UINT32:
-        case DTYPE_INT8:
-        case DTYPE_INT16:
-        case DTYPE_INT32:
-        {
-            return val(static_cast<t_int32>(scalar.to_int64()));
-        }
-        case DTYPE_UINT64:
-        case DTYPE_INT64:
-        {
-            // This could potentially lose precision
-            return val(static_cast<t_int32>(scalar.to_int64()));            
-        }
-        case DTYPE_NONE:
-        {
-            return val::null();
-        }
-        case DTYPE_STR:
-        default:
-        {
-            typedef std::codecvt_utf8<wchar_t> utf8convert_type;
-            std::wstring_convert<utf8convert_type, wchar_t> converter;
-            return val(converter.from_bytes(scalar.to_string()));
-        }
-    }
-}
-
-/**
- *
- *
- * Params
- * ------
- *
- *
- * Returns
- * -------
- *
- */
-template<typename T>
-val
-get_data(T ctx, t_uint32 start_row, t_uint32 end_row, t_uint32 start_col, t_uint32 end_col)
-{
-    auto slice = ctx->get_data(start_row, end_row, start_col, end_col);
-    val arr = val::array();
-    for (auto idx = 0; idx < slice.size(); ++idx)
-    {
-        arr.set(idx, scalar_to_val(slice, idx));
-    }
-    return arr;
-}
-
-/**
- * Main
- */
-int
-main(int argc, char** argv)
-{
-    std::cout << "Perspective initialized successfully." << std::endl;
-    EM_ASM({
-
-        if (global.dispatchEvent && !global._perspective_initialized && global.document) {
-            global._perspective_initialized = true;
-            var event = global.document.createEvent("Event");
-            event.initEvent("perspective-ready", false, true);
-            global.dispatchEvent(event);
-        } else if (!global.document && typeof self !== "undefined") {
-            self.postMessage({});
-        }
-
-    });
-}
-
-/******************************************************************************
- *
- * Embind
- */
-
-EMSCRIPTEN_BINDINGS(perspective)
-{
-
-    class_<t_table>("t_table")
-        .constructor<t_schema, t_uindex>()
-        .smart_ptr<std::shared_ptr<t_table>>("shared_ptr<t_table>")
-        .function<void>("pprint", &t_table::pprint)
-        .function<unsigned long>(
-            "size",
-            reinterpret_cast<unsigned long (t_table::*)() const>(
-                &t_table::size));
-
-    class_<t_schema>("t_schema")
-        .function<const t_svec&>("columns", &t_schema::columns, allow_raw_pointers())
-        .function<const t_dtypevec>("types", &t_schema::types, allow_raw_pointers());
-
-    class_<t_gnode>("t_gnode")
-        .constructor<t_gnode_processing_mode,
-                     const t_schema&,
-                     const t_schemavec&,
-                     const t_schemavec&,
-                     const t_ccol_vec&>()
-        .smart_ptr<std::shared_ptr<t_gnode>>("shared_ptr<t_gnode>")
-        .function<t_uindex>("get_id", reinterpret_cast<t_uindex (t_gnode::*)() const>(&t_gnode::get_id))
-        .function<t_schema>("get_tblschema", &t_gnode::get_tblschema)
-        .function<t_table*>(
-            "get_table", &t_gnode::get_table, allow_raw_pointers());
-
-    class_<t_ctx0>("t_ctx0")
-        .constructor<t_schema, t_config>()
-        .smart_ptr<std::shared_ptr<t_ctx0>>("shared_ptr<t_ctx0>")
-        .function<unsigned long>("get_row_count", reinterpret_cast<unsigned long (t_ctx0::*)() const>(&t_ctx0::get_row_count))
-        .function<unsigned long>("get_column_count", reinterpret_cast<unsigned long (t_ctx0::*)() const>(&t_ctx0::get_column_count))
-        .function<t_tscalvec>("get_data", &t_ctx0::get_data)
-        .function<t_stepdelta>("get_step_delta", &t_ctx0::get_step_delta)
-        .function<t_cellupdvec>("get_cell_delta", &t_ctx0::get_cell_delta)
-        .function<t_svec>("get_column_names", &t_ctx0::get_column_names)
-        // .function<t_minmaxvec>("get_min_max", &t_ctx0::get_min_max)
-        // .function<void>("set_minmax_enabled", &t_ctx0::set_minmax_enabled)
-        .function<t_tscalvec>("unity_get_row_data", &t_ctx0::unity_get_row_data)
-        .function<t_tscalvec>("unity_get_column_data", &t_ctx0::unity_get_column_data)
-        .function<t_tscalvec>("unity_get_row_path", &t_ctx0::unity_get_row_path)
-        .function<t_tscalvec>("unity_get_column_path", &t_ctx0::unity_get_column_path)
-        .function<t_uindex>("unity_get_row_depth", &t_ctx0::unity_get_row_depth)
-        .function<t_uindex>("unity_get_column_depth", &t_ctx0::unity_get_column_depth)
-        .function<t_str>("unity_get_column_name", &t_ctx0::unity_get_column_name)
-        .function<t_str>("unity_get_column_display_name", &t_ctx0::unity_get_column_display_name)
-        .function<t_svec>("unity_get_column_names", &t_ctx0::unity_get_column_names)
-        .function<t_svec>("unity_get_column_display_names", &t_ctx0::unity_get_column_display_names)
-        .function<t_uindex>("unity_get_column_count", &t_ctx0::unity_get_column_count)
-        .function<t_uindex>("unity_get_row_count", &t_ctx0::unity_get_row_count)
-        .function<t_bool>("unity_get_row_expanded", &t_ctx0::unity_get_row_expanded)
-        .function<t_bool>("unity_get_column_expanded", &t_ctx0::unity_get_column_expanded)
-        .function<void>("unity_init_load_step_end", &t_ctx0::unity_init_load_step_end);
-
-    class_<t_ctx1>("t_ctx1")
-        .constructor<t_schema, t_config>()
-        .smart_ptr<std::shared_ptr<t_ctx1>>("shared_ptr<t_ctx1>")
-        .function<unsigned long>("get_row_count",reinterpret_cast<unsigned long (t_ctx1::*)() const>(&t_ctx1::get_row_count))
-        .function<unsigned long>("get_column_count", reinterpret_cast<unsigned long (t_ctx1::*)() const>(&t_ctx1::get_column_count))
-        .function<t_tscalvec>("get_data", &t_ctx1::get_data)
-        .function<t_stepdelta>("get_step_delta", &t_ctx1::get_step_delta)
-        .function<t_cellupdvec>("get_cell_delta", &t_ctx1::get_cell_delta)
-        .function<void>("expand_to_depth", &t_ctx1::expand_to_depth)
-        .function<t_depth>("get_trav_depth", &t_ctx1::get_trav_depth)
-        .function<t_aggspecvec>("get_column_names", &t_ctx1::get_aggregates)
-        .function<t_tscalvec>("unity_get_row_data", &t_ctx1::unity_get_row_data)
-        .function<t_tscalvec>("unity_get_column_data", &t_ctx1::unity_get_column_data)
-        .function<t_tscalvec>("unity_get_row_path", &t_ctx1::unity_get_row_path)
-        .function<t_tscalvec>("unity_get_column_path", &t_ctx1::unity_get_column_path)
-        .function<t_uindex>("unity_get_row_depth", &t_ctx1::unity_get_row_depth)
-        .function<t_uindex>("unity_get_column_depth", &t_ctx1::unity_get_column_depth)
-        .function<t_str>("unity_get_column_name", &t_ctx1::unity_get_column_name)
-        .function<t_str>("unity_get_column_display_name", &t_ctx1::unity_get_column_display_name)
-        .function<t_svec>("unity_get_column_names", &t_ctx1::unity_get_column_names)
-        .function<t_svec>("unity_get_column_display_names", &t_ctx1::unity_get_column_display_names)
-        .function<t_uindex>("unity_get_column_count", &t_ctx1::unity_get_column_count)
-        .function<t_uindex>("unity_get_row_count", &t_ctx1::unity_get_row_count)
-        .function<t_bool>("unity_get_row_expanded", &t_ctx1::unity_get_row_expanded)
-        .function<t_bool>("unity_get_column_expanded", &t_ctx1::unity_get_column_expanded)
-        .function<void>("unity_init_load_step_end", &t_ctx1::unity_init_load_step_end);
-
-    class_<t_ctx2>("t_ctx2")
-        .constructor<t_schema, t_config>()
-        .smart_ptr<std::shared_ptr<t_ctx2>>("shared_ptr<t_ctx2>")
-        .function<unsigned long>("get_row_count",reinterpret_cast<unsigned long (t_ctx2::*)() const>(select_overload<t_index() const>(&t_ctx2::get_row_count)))
-        .function<unsigned long>("get_column_count", reinterpret_cast<unsigned long (t_ctx2::*)() const>(&t_ctx2::get_column_count))
-        .function<t_tscalvec>("get_data", &t_ctx2::get_data)
-        .function<t_stepdelta>("get_step_delta", &t_ctx2::get_step_delta)
-        //.function<t_cellupdvec>("get_cell_delta", &t_ctx2::get_cell_delta)
-        .function<void>("expand_to_depth", &t_ctx2::expand_to_depth)
-        .function<t_aggspecvec>("get_column_names", &t_ctx2::get_aggregates)
-        .function<t_tscalvec>("unity_get_row_data", &t_ctx2::unity_get_row_data)
-        .function<t_tscalvec>("unity_get_column_data", &t_ctx2::unity_get_column_data)
-        .function<t_tscalvec>("unity_get_row_path", &t_ctx2::unity_get_row_path)
-        .function<t_tscalvec>("unity_get_column_path", &t_ctx2::unity_get_column_path)
-        .function<t_uindex>("unity_get_row_depth", &t_ctx2::unity_get_row_depth)
-        .function<t_uindex>("unity_get_column_depth", &t_ctx2::unity_get_column_depth)
-        .function<t_str>("unity_get_column_name", &t_ctx2::unity_get_column_name)
-        .function<t_str>("unity_get_column_display_name", &t_ctx2::unity_get_column_display_name)
-        .function<t_svec>("unity_get_column_names", &t_ctx2::unity_get_column_names)
-        .function<t_svec>("unity_get_column_display_names", &t_ctx2::unity_get_column_display_names)
-        .function<t_uindex>("unity_get_column_count", &t_ctx2::unity_get_column_count)
-        .function<t_uindex>("unity_get_row_count", &t_ctx2::unity_get_row_count)
-        .function<t_bool>("unity_get_row_expanded", &t_ctx2::unity_get_row_expanded)
-        .function<t_bool>("unity_get_column_expanded", &t_ctx2::unity_get_column_expanded)
-        .function<void>("unity_init_load_step_end", &t_ctx2::unity_init_load_step_end)
-		.function<t_totals>("get_totals", &t_ctx2::get_totals)
-		.function<t_tscalvec>("get_column_path_userspace", &t_ctx2::get_column_path_userspace)
-        .function<void>("unity_init_load_step_end", &t_ctx2::unity_init_load_step_end);
-
-    class_<t_pool>("t_pool")
-        .constructor<emscripten::val>()
-        .smart_ptr<std::shared_ptr<t_pool>>("shared_ptr<t_pool>")
-        .function<unsigned int>("register_gnode",
-                                &t_pool::register_gnode,
-                                allow_raw_pointers())
-        .function<void>("unregister_gnode", &t_pool::unregister_gnode)
-        .function<void>("set_update_delegate",
-                        &t_pool::set_update_delegate)
-        .function<void>("register_context",
-                        &t_pool::register_context)
-        .function<void>("unregister_context",
-                        &t_pool::unregister_context);
-
-    class_<t_aggspec>("t_aggspec")
-        .function<std::string>("name", &t_aggspec::name);
-
-    class_<t_tscalar>("t_tscalar");
-
-    value_object<t_cellupd>("t_cellupd")
-        .field("row", &t_cellupd::row)
-        .field("column", &t_cellupd::column)
-        .field("old_value", &t_cellupd::old_value)
-        .field("new_value", &t_cellupd::new_value);
-
-    value_object<t_stepdelta>("t_stepdelta")
-        .field("cells", &t_stepdelta::cells);
-
-    register_vector<t_dtype>("t_dtypevec");
-    register_vector<t_cellupd>("t_cellupdvec");
-    register_vector<t_aggspec>("t_aggspecvec");
-    register_vector<t_tscalar>("t_tscalvec");
-    register_vector<std::string>("std::vector<std::string>");
-
-    enum_<t_header>("t_header")
-        .value("HEADER_ROW", HEADER_ROW)
-        .value("HEADER_COLUMN", HEADER_COLUMN);
-
-    enum_<t_ctx_type>("t_ctx_type")
-        .value("ZERO_SIDED_CONTEXT", ZERO_SIDED_CONTEXT)
-        .value("ONE_SIDED_CONTEXT", ONE_SIDED_CONTEXT)
-        .value("TWO_SIDED_CONTEXT", TWO_SIDED_CONTEXT)
-        .value("GROUPED_ZERO_SIDED_CONTEXT", GROUPED_ZERO_SIDED_CONTEXT)
-        .value("GROUPED_PKEY_CONTEXT", GROUPED_PKEY_CONTEXT)
-        .value("GROUPED_COLUMNS_CONTEXT", GROUPED_COLUMNS_CONTEXT);
-
-    enum_<t_filter_op>("t_filter_op")
-        .value("FILTER_OP_LT", FILTER_OP_LT)
-        .value("FILTER_OP_LTEQ", FILTER_OP_LTEQ)
-        .value("FILTER_OP_GT", FILTER_OP_GT)
-        .value("FILTER_OP_GTEQ", FILTER_OP_GTEQ)
-        .value("FILTER_OP_EQ", FILTER_OP_EQ)
-        .value("FILTER_OP_NE", FILTER_OP_NE)
-        .value("FILTER_OP_BEGINS_WITH", FILTER_OP_BEGINS_WITH)
-        .value("FILTER_OP_ENDS_WITH", FILTER_OP_ENDS_WITH)
-        .value("FILTER_OP_CONTAINS", FILTER_OP_CONTAINS)
-        .value("FILTER_OP_OR", FILTER_OP_OR)
-        .value("FILTER_OP_IN", FILTER_OP_IN)
-        .value("FILTER_OP_AND", FILTER_OP_AND)
-        .value("FILTER_OP_IS_NAN", FILTER_OP_IS_NAN)
-        .value("FILTER_OP_IS_NOT_NAN", FILTER_OP_IS_NOT_NAN)
-        .value("FILTER_OP_IS_VALID", FILTER_OP_IS_VALID)
-        .value("FILTER_OP_IS_NOT_VALID", FILTER_OP_IS_NOT_VALID);
-
-    enum_<t_dtype>("t_dtype")
-        .value("DTYPE_NONE", DTYPE_NONE)
-        .value("DTYPE_INT64", DTYPE_INT64)
-        .value("DTYPE_INT32", DTYPE_INT32)
-        .value("DTYPE_INT16", DTYPE_INT16)
-        .value("DTYPE_INT8", DTYPE_INT8)
-        .value("DTYPE_UINT64", DTYPE_UINT64)
-        .value("DTYPE_UINT32", DTYPE_UINT32)
-        .value("DTYPE_UINT16", DTYPE_UINT16)
-        .value("DTYPE_UINT8", DTYPE_UINT8)
-        .value("DTYPE_FLOAT64", DTYPE_FLOAT64)
-        .value("DTYPE_FLOAT32", DTYPE_FLOAT32)
-        .value("DTYPE_BOOL", DTYPE_BOOL)
-        .value("DTYPE_TIME", DTYPE_TIME)
-        .value("DTYPE_DATE", DTYPE_DATE)
-        .value("DTYPE_ENUM", DTYPE_ENUM)
-        .value("DTYPE_OID", DTYPE_OID)
-        .value("DTYPE_PTR", DTYPE_PTR)
-        .value("DTYPE_F64PAIR", DTYPE_F64PAIR)
-        .value("DTYPE_USER_FIXED", DTYPE_USER_FIXED)
-        .value("DTYPE_STR", DTYPE_STR)
-        .value("DTYPE_USER_VLEN", DTYPE_USER_VLEN)
-        .value("DTYPE_LAST_VLEN", DTYPE_LAST_VLEN)
-        .value("DTYPE_LAST", DTYPE_LAST);
-
-    enum_<t_aggtype>("t_aggtype")
-        .value("AGGTYPE_SUM", AGGTYPE_SUM)
-        .value("AGGTYPE_MUL", AGGTYPE_MUL)
-        .value("AGGTYPE_COUNT", AGGTYPE_COUNT)
-        .value("AGGTYPE_MEAN", AGGTYPE_MEAN)
-        .value("AGGTYPE_WEIGHTED_MEAN", AGGTYPE_WEIGHTED_MEAN)
-        .value("AGGTYPE_UNIQUE", AGGTYPE_UNIQUE)
-        .value("AGGTYPE_ANY", AGGTYPE_ANY)
-        .value("AGGTYPE_MEDIAN", AGGTYPE_MEDIAN)
-        .value("AGGTYPE_JOIN", AGGTYPE_JOIN)
-        .value("AGGTYPE_SCALED_DIV", AGGTYPE_SCALED_DIV)
-        .value("AGGTYPE_SCALED_ADD", AGGTYPE_SCALED_ADD)
-        .value("AGGTYPE_SCALED_MUL", AGGTYPE_SCALED_MUL)
-        .value("AGGTYPE_DOMINANT", AGGTYPE_DOMINANT)
-        .value("AGGTYPE_FIRST", AGGTYPE_FIRST)
-        .value("AGGTYPE_LAST", AGGTYPE_LAST)
-        .value("AGGTYPE_PY_AGG", AGGTYPE_PY_AGG)
-        .value("AGGTYPE_AND", AGGTYPE_AND)
-        .value("AGGTYPE_OR", AGGTYPE_OR)
-        .value("AGGTYPE_LAST_VALUE", AGGTYPE_LAST_VALUE)
-        .value("AGGTYPE_HIGH_WATER_MARK", AGGTYPE_HIGH_WATER_MARK)
-        .value("AGGTYPE_LOW_WATER_MARK", AGGTYPE_LOW_WATER_MARK)
-        .value("AGGTYPE_UDF_COMBINER", AGGTYPE_UDF_COMBINER)
-        .value("AGGTYPE_UDF_REDUCER", AGGTYPE_UDF_REDUCER)
-        .value("AGGTYPE_SUM_ABS", AGGTYPE_SUM_ABS)
-        .value("AGGTYPE_SUM_NOT_NULL", AGGTYPE_SUM_NOT_NULL)
-        .value("AGGTYPE_MEAN_BY_COUNT", AGGTYPE_MEAN_BY_COUNT)
-        .value("AGGTYPE_IDENTITY", AGGTYPE_IDENTITY)
-        .value("AGGTYPE_DISTINCT_COUNT", AGGTYPE_DISTINCT_COUNT)
-        .value("AGGTYPE_DISTINCT_LEAF", AGGTYPE_DISTINCT_LEAF)
-        .value("AGGTYPE_PCT_SUM_PARENT", AGGTYPE_PCT_SUM_PARENT)
-        .value("AGGTYPE_PCT_SUM_GRAND_TOTAL",
-               AGGTYPE_PCT_SUM_GRAND_TOTAL);
-
-	enum_<t_totals>("t_totals")
-		.value("TOTALS_BEFORE", TOTALS_BEFORE)
-		.value("TOTALS_HIDDEN", TOTALS_HIDDEN)
-		.value("TOTALS_AFTER", TOTALS_AFTER);
-
-    function("sort", &sort);
-    function("make_table", &make_table);
-    function("make_gnode", &make_gnode);
-    function("fill", &fill, allow_raw_pointers());
-    function("make_context_zero", &make_context_zero);
-    function("make_context_one", &make_context_one);
-    function("make_context_two", &make_context_two);
-    function("scalar_to_val", &scalar_to_val);
-    function("get_data_zero", &get_data<t_ctx0_sptr>);
-    function("get_data_one", &get_data<t_ctx1_sptr>);
-    function("get_data_two", &get_data<t_ctx2_sptr>);
-}
+/******************************************************************************
+ *
+ * Copyright (c) 2017, the Perspective Authors.
+ *
+ * This file is part of the Perspective library, distributed under the terms of
+ * the Apache License 2.0.  The full license can be found in the LICENSE file.
+ *
+ */
+
+#include <perspective/base.h>
+#include <perspective/gnode.h>
+#include <perspective/table.h>
+#include <perspective/pool.h>
+#include <perspective/context_zero.h>
+#include <perspective/context_one.h>
+#include <perspective/context_two.h>
+#include <random>
+#include <cmath>
+#include <sstream>
+#include <emscripten.h>
+#include <emscripten/bind.h>
+#include <emscripten/val.h>
+#include <perspective/sym_table.h>
+#include <codecvt>
+
+using namespace perspective;
+using namespace emscripten;
+
+
+/******************************************************************************
+ *
+ * Data Loading
+ */
+
+t_sortsvec
+_get_sort(val j_sortby)
+{
+    t_sortsvec svec{};
+    std::vector<val> sortbys = vecFromJSArray<val>(j_sortby);
+    for(auto idx = 0; idx < sortbys.size(); ++idx)
+    {
+        std::vector<t_int32> sortby = vecFromJSArray<t_int32>(sortbys[idx]);
+        t_sorttype sorttype;
+        switch (sortby[1])
+        {
+            case 0: sorttype = SORTTYPE_ASCENDING; break;
+            case 1: sorttype = SORTTYPE_DESCENDING; break;
+            case 2: sorttype = SORTTYPE_NONE; break;
+            case 3: sorttype = SORTTYPE_ASCENDING_ABS; break;
+            case 4: sorttype = SORTTYPE_DESCENDING_ABS; break;
+        }
+        svec.push_back(t_sortspec(sortby[0], sorttype));
+    }
+    return svec;
+}
+
+/**
+ *
+ *
+ * Params
+ * ------
+ *
+ *
+ * Returns
+ * -------
+ *
+ */
+t_ftermvec
+_get_fterms(t_schema schema, val j_filters)
+{
+    t_ftermvec fvec{};
+    std::vector<val> filters = vecFromJSArray<val>(j_filters);
+    for (auto fidx = 0; fidx < filters.size(); ++fidx)
+    {
+        std::vector<val> filter = vecFromJSArray<val>(filters[fidx]);
+        std::string coln = filter[0].as<std::string>();
+
+        t_tscalar term;
+        switch (schema.get_dtype(coln))
+        {
+            case DTYPE_INT32:
+                term = mktscalar(filter[2].as<t_int32>());
+                break;
+            case DTYPE_FLOAT64:
+                term = mktscalar(filter[2].as<t_float64>());
+                break;
+            case DTYPE_BOOL:
+                term = mktscalar(filter[2].as<bool>());
+                break;
+			case DTYPE_TIME:
+			{
+				std::cout << "Date filters not handled yet" << std::endl;
+			}
+			break;
+            default:
+            {
+                //std::cout << filter[2].as<std::string>().c_str() << std::endl;
+                term = mktscalar(get_interned_cstr(filter[2].as<std::string>().c_str()));
+            }
+        }
+
+        t_filter_op comp = filter[1].as<t_filter_op>();
+        fvec.push_back(t_fterm(coln, comp, term, t_tscalvec()));
+    }
+    return fvec;
+}
+
+/**
+ *
+ *
+ * Params
+ * ------
+ *
+ *
+ * Returns
+ * -------
+ *
+ */
+t_aggspecvec
+_get_aggspecs(val j_aggs)
+{
+    std::vector<val> aggs = vecFromJSArray<val>(j_aggs);
+    t_aggspecvec aggspecs;
+    for (auto cidx = 0; cidx < aggs.size(); ++cidx)
+    {
+        std::vector<val> agg_row = vecFromJSArray<val>(aggs[cidx]);
+        std::string name = agg_row[0].as<std::string>();
+        t_aggtype aggtype = agg_row[1].as<t_aggtype>();
+        aggspecs.push_back(t_aggspec(name, aggtype, name));
+    }
+    return aggspecs;
+}
+
+/**
+ *
+ *
+ * Params
+ * ------
+ *
+ *
+ * Returns
+ * -------
+ *
+ */
+
+
+namespace arrow {
+
+    void
+    vecFromTypedArray(const val &typedArray, void* data, t_int32 length, const char* destType = nullptr) {
+        val memory = val::module_property("buffer");
+        if (destType == nullptr) {
+            val memoryView = typedArray["constructor"].new_(memory, reinterpret_cast<std::uintptr_t>(data), length);
+            memoryView.call<void>("set", typedArray.call<val>("slice", 0, length));
+        } else {
+            val memoryView = val::global(destType).new_(memory, reinterpret_cast<std::uintptr_t>(data), length);
+            memoryView.call<void>("set", typedArray.call<val>("slice", 0, length));
+        }
+    }
+
+    void
+    fill_col_valid(val dcol, t_col_sptr col)
+    {
+        //dcol should be the Uint8Array containing the null bitmap
+        t_uindex nrows = col->size();
+
+        // arrow packs bools into a bitmap
+        for (auto i = 0; i < nrows; ++i)
+        {
+            t_uint8 elem = dcol[i / 8].as<t_uint8>();
+            t_bool v = elem & (1 << (i % 8));
+            col->set_valid(i, v);
+        }
+    }
+
+    template<typename T>
+    void
+    fill_col_dict(t_uint32 nrows, t_uint32 dsize, val dcol, val vkeys, t_col_sptr col, const char* destType)
+    {
+        // ptaylor: This assumes the dictionary is either a Binary or Utf8 Vector. Should it support other Vector types?
+        val vdata = dcol["values"];
+        t_int32 vsize = vdata["length"].as<t_int32>();
+        std::vector<t_uchar> data;
+        data.reserve(vsize);
+        data.resize(vsize);
+        vecFromTypedArray(vdata, data.data(), vsize);
+
+        val voffsets = dcol["valueOffsets"];
+        t_int32 osize = voffsets["length"].as<t_int32>();
+        std::vector<t_int32> offsets;
+        offsets.reserve(osize);
+        offsets.resize(osize);
+        vecFromTypedArray(voffsets, offsets.data(), osize);
+
+        t_vocab* vocab = col->_get_vocab();
+        t_str elem;
+
+        for (t_uint32 i = 0; i < dsize; ++i) {
+            t_int32 bidx = offsets[i];
+            std::size_t es = offsets[i+1] - bidx;
+            assert(es > 0);
+            elem.assign(reinterpret_cast<char*>(data.data())+bidx, es);
+            t_uindex idx = vocab->get_interned(elem);
+            assert(idx == i);
+        }
+
+        // Now process index keys into dictionary
+        arrow::vecFromTypedArray(vkeys, col->get_nth<T>(0), nrows, destType);
+    }
+}
+
+template<typename T>
+void
+_fill_col(val dcol, t_col_sptr col, t_bool is_arrow)
+{
+    t_uindex nrows = col->size();
+
+    if (is_arrow) {
+        val data = dcol["values"];
+        arrow::vecFromTypedArray(data, col->get_nth<T>(0), nrows);
+    } else {
+        for (auto i = 0; i < nrows; ++i)
+        {
+            auto elem = dcol[i].as<T>();
+            col->set_nth(i, elem);
+        }
+    }
+}
+
+template<>
+void
+_fill_col<t_int64>(val dcol, t_col_sptr col, t_bool is_arrow)
+{
+    t_uindex nrows = col->size();
+
+    if (is_arrow) {
+        val data = dcol["values"];
+        // arrow packs 64 bit into two 32 bit ints
+        arrow::vecFromTypedArray(data, col->get_nth<t_int64>(0), nrows * 2);
+    } else {
+        throw std::logic_error("Unreachable - can't have DTYPE_INT64 column from non-arrow data");
+    }
+}
+
+template<>
+void
+_fill_col<t_time>(val dcol, t_col_sptr col, t_bool is_arrow)
+{
+    t_uindex nrows = col->size();
+
+    if (is_arrow) {
+        val data = dcol["values"];
+        // arrow packs 64 bit into two 32 bit ints
+        arrow::vecFromTypedArray(data, col->get_nth<t_time>(0), nrows*2);
+
+        t_int8 unit = dcol["type"]["unit"].as<t_int8>();
+        if (unit != /* Arrow.enum_.TimeUnit.MILLISECOND */ 1) {
+            // Slow path - need to convert each value
+            t_int64 factor = 1;
+            if (unit == /* Arrow.enum_.TimeUnit.NANOSECOND */ 3) {
+                factor = 1e6;
+            } else if (unit == /* Arrow.enum_.TimeUnit.MICROSECOND */ 2) {
+                factor = 1e3;
+            }
+            for (auto i = 0; i < nrows; ++i)
+            {
+                col->set_nth<t_int64>(i, *(col->get_nth<t_int64>(i))/factor);
+            }
+        }
+    } else {
+        for (auto i = 0; i < nrows; ++i)
+        {
+            auto elem = static_cast<t_int64>(dcol[i].as<t_float64>());
+            col->set_nth(i, elem);
+        }
+    }
+}
+
+template<>
+void
+_fill_col<t_bool>(val dcol, t_col_sptr col, t_bool is_arrow)
+{
+    t_uindex nrows = col->size();
+
+    if (is_arrow) {
+        // arrow packs bools into a bitmap
+        val data = dcol["values"];
+        for (auto i = 0; i < nrows; ++i)
+        {
+            t_uint8 elem = data[i / 8].as<t_uint8>();
+            t_bool v = elem & (1 << (i % 8));
+            col->set_nth(i, v);
+        }
+    } else {
+        for (auto i = 0; i < nrows; ++i)
+        {
+            auto elem = dcol[i].as<t_bool>();
+            col->set_nth(i, elem);
+        }
+    }
+}
+
+
+template<>
+void
+_fill_col<std::string>(val dcol, t_col_sptr col, t_bool is_arrow)
+{
+
+    t_uindex nrows = col->size();
+
+    if (is_arrow) {
+        if (dcol["constructor"]["name"].as<t_str>() == "DictionaryVector") {
+
+            val dictvec = dcol["dictionary"];
+
+            // Get number of dictionary entries
+            t_uint32 dsize = dictvec["length"].as<t_uint32>();
+            
+            val vkeys = dcol["indices"]["values"];
+
+            // Perspective stores string indices in a 32bit unsigned array
+            // Javascript's typed arrays handle copying from various bitwidth arrays properly
+            auto width = vkeys["constructor"]["BYTES_PER_ELEMENT"].as<t_int32>();
+
+            switch (width) {
+                case 1:
+                    arrow::fill_col_dict<t_int8>(nrows, dsize, dictvec, vkeys, col, "Uint32Array");
+                    break;
+                case 2:
+                    arrow::fill_col_dict<t_int16>(nrows, dsize, dictvec, vkeys, col, "Uint32Array");
+                    break;
+                case 4:
+                    arrow::fill_col_dict<t_int32>(nrows, dsize, dictvec, vkeys, col, "Uint32Array");
+                    break;
+                default:
+                    break;
+            }
+        } else if (dcol["constructor"]["name"].as<t_str>() == "Utf8Vector" || 
+                   dcol["constructor"]["name"].as<t_str>() == "BinaryVector") {
+
+            val vdata = dcol["values"];
+            t_int32 vsize = vdata["length"].as<t_int32>();
+            std::vector<t_uint8> data;
+            data.reserve(vsize);
+            data.resize(vsize);
+            arrow::vecFromTypedArray(vdata, data.data(), vsize);
+
+            val voffsets = dcol["valueOffsets"];
+            t_int32 osize = voffsets["length"].as<t_int32>();
+            std::vector<t_int32> offsets;
+            offsets.reserve(osize);
+            offsets.resize(osize);
+            arrow::vecFromTypedArray(voffsets, offsets.data(), osize);
+
+            t_str elem;
+
+            for (t_int32 i = 0; i < nrows; ++i) {
+                t_int32 bidx = offsets[i];
+                std::size_t es = offsets[i+1] - bidx;
+                if (es > 0) {
+                    elem.assign(reinterpret_cast<char*>(data.data())+bidx, es);
+                    col->set_nth(i, elem);
+                } else {
+                    col->clear(i);
+                }
+            }
+        }
+    } else {
+        for (auto i = 0; i < nrows; ++i)
+        {
+            std::wstring welem = dcol[i].as<std::wstring>();
+            typedef std::codecvt_utf8_utf16<wchar_t> utf16convert_type;
+            std::wstring_convert<utf16convert_type, wchar_t> converter;
+            std::string elem = converter.to_bytes(welem);
+            col->set_nth(i, elem);
+        }
+    }
+}
+
+/**
+ *
+ *
+ * Params
+ * ------
+ *
+ *
+ * Returns
+ * -------
+ *
+ */
+void
+_fill_data(t_table_sptr tbl,
+           t_svec ocolnames,
+           val j_data,
+           std::vector<t_dtype> odt,
+           t_uint32 offset,
+           t_bool is_arrow)
+{
+    std::vector<val> data_cols = vecFromJSArray<val>(j_data);
+    for (auto cidx = 0; cidx < ocolnames.size(); ++cidx)
+    {
+        auto name = ocolnames[cidx];
+        auto col = tbl->get_column(name);
+        auto col_type = odt[cidx];
+        auto dcol = data_cols[cidx];
+
+        switch (col_type)
+        {
+            case DTYPE_INT8:
+            {
+                _fill_col<t_int8>(dcol, col, is_arrow);
+            }
+            break;
+            case DTYPE_INT16:
+            {
+                _fill_col<t_int16>(dcol, col, is_arrow);
+            }
+            break;
+            case DTYPE_INT32:
+            {
+                _fill_col<t_int32>(dcol, col, is_arrow);
+            }
+            break;
+            case DTYPE_INT64:
+            {
+                _fill_col<t_int64>(dcol, col, is_arrow);
+            }
+            break;
+            case DTYPE_BOOL:
+            {
+                _fill_col<t_bool>(dcol, col, is_arrow);
+            }
+            break;
+            case DTYPE_FLOAT32:
+            {
+                _fill_col<t_float32>(dcol, col, is_arrow);
+            }
+            break;
+            case DTYPE_FLOAT64:
+            {
+                _fill_col<t_float64>(dcol, col, is_arrow);
+            }
+            break;
+			case DTYPE_TIME:
+			{
+                _fill_col<t_time>(dcol, col, is_arrow);
+			}
+			break;
+            case DTYPE_STR:
+            {
+                _fill_col<std::string>(dcol, col, is_arrow);
+            }
+            break;
+            default:
+            break;
+        }
+        if (is_arrow) {
+            // Fill validity bitmap
+            t_uint32 null_count = dcol["nullCount"].as<t_uint32>();
+
+            if (null_count == 0) {
+                col->valid_raw_fill(true);
+            } else {
+                val validity = dcol["nullBitmap"];
+                arrow::fill_col_valid(validity, col);
+            }
+        }
+    }
+}
+
+/******************************************************************************
+ *
+ * Public
+ */
+
+/**
+ * Create a populated table.
+ *
+ * Params
+ * ------
+ * j_colnames - a JS Array of column names.
+ * j_dtypes - a JS Array of column types.
+ * j_data - a JS Array of JS Array columns.
+ *
+ * Returns
+ * -------
+ * a populated table.
+ */
+t_table_sptr
+make_table(
+    t_uint32 size,
+    val j_colnames,
+    val j_dtypes,
+    val j_data,
+    t_uint32 offset,
+    t_str index,
+    t_bool is_arrow
+) {
+    // Create the input and port schemas
+    t_svec colnames = vecFromJSArray<std::string>(j_colnames);
+    t_dtypevec dtypes = vecFromJSArray<t_dtype>(j_dtypes);
+
+    // Create the table
+    // TODO assert size > 0
+    auto tbl = std::make_shared<t_table>(t_schema(colnames, dtypes));
+    tbl->init();
+    tbl->extend(size);
+
+    _fill_data(tbl, colnames, j_data, dtypes, offset, is_arrow);
+
+    // Set up pkey and op columns
+    auto op_col = tbl->add_column("psp_op", DTYPE_UINT8, false);
+    op_col->raw_fill<t_uint8>(OP_INSERT);
+
+    if (index == "")
+    {
+        // If user doesn't specify an column to use as the pkey index, just use
+        // row number
+        auto key_col = tbl->add_column("psp_pkey", DTYPE_INT32, true);
+        auto okey_col = tbl->add_column("psp_okey", DTYPE_INT32, true);
+
+        for (auto ridx = 0; ridx < tbl->size(); ++ridx)
+        {
+            key_col->set_nth<t_int32>(ridx, ridx + offset);
+            okey_col->set_nth<t_int32>(ridx, ridx + offset);
+        }
+    } else {
+        tbl->clone_column(index, "psp_pkey");
+        tbl->clone_column(index, "psp_okey");
+    }
+
+    return tbl;
+}
+
+/**
+ *
+ *
+ * Params
+ * ------
+ *
+ *
+ * Returns
+ * -------
+ *
+ */
+void
+fill(t_pool* pool, t_gnode_sptr gnode, t_table_sptr table)
+{
+    pool->send(gnode->get_id(), 0, *table);
+    pool->_process();
+}
+
+/**
+ * Create a default gnode.
+ *
+ * Params
+ * ------
+ * j_colnames - a JS Array of column names.
+ * j_dtypes - a JS Array of column types.
+ *
+ * Returns
+ * -------
+ * A gnode.
+ */
+t_gnode_sptr
+make_gnode(t_table_sptr table)
+{
+    auto iscm = table->get_schema();
+
+    t_svec ocolnames(iscm.columns());
+    t_dtypevec odt(iscm.types());
+
+    if (iscm.has_column("psp_pkey")) {
+        t_uindex idx = iscm.get_colidx("psp_pkey");
+        ocolnames.erase(ocolnames.begin()+idx);
+        odt.erase(odt.begin()+idx);
+    }
+
+    if (iscm.has_column("psp_op")) {
+        t_uindex idx = iscm.get_colidx("psp_op");
+        ocolnames.erase(ocolnames.begin()+idx);
+        odt.erase(odt.begin()+idx);
+    }
+
+    t_schema oscm(ocolnames, odt);
+
+    // Create a gnode
+    auto gnode = std::make_shared<t_gnode>(oscm, iscm);
+    gnode->init();
+
+    return gnode;
+}
+
+/**
+ *
+ *
+ * Params
+ * ------
+ *
+ *
+ * Returns
+ * -------
+ *
+ */
+t_ctx0_sptr
+make_context_zero(t_gnode_sptr gnode,
+                  t_filter_op combiner,
+                  val j_filters,
+                  val j_columns,
+                  val j_sortby)
+{
+    auto schema = gnode->get_tblschema();
+    auto columns = vecFromJSArray<std::string>(j_columns);
+    auto fvec = _get_fterms(schema, j_filters);
+    auto svec = _get_sort(j_sortby);
+    auto cfg = t_config(columns, combiner, fvec);
+    auto ctx0 = std::make_shared<t_ctx0>(schema, cfg);
+    ctx0->init();
+    ctx0->sort_by(svec);
+    return ctx0;
+}
+
+/**
+ *
+ *
+ * Params
+ * ------
+ *
+ *
+ * Returns
+ * -------
+ *
+ */
+t_ctx1_sptr
+make_context_one(t_gnode_sptr gnode,
+                 val j_pivots,
+                 t_filter_op combiner,
+                 val j_filters,
+                 val j_aggs,
+                 val j_sortby)
+{
+    auto schema = gnode->get_tblschema();
+    auto fvec = _get_fterms(schema, j_filters);
+    auto aggspecs = _get_aggspecs(j_aggs);
+    auto pivots = vecFromJSArray<std::string>(j_pivots);
+    auto svec = _get_sort(j_sortby);
+
+
+    auto cfg = t_config(pivots, aggspecs, combiner, fvec);
+    auto ctx1 = std::make_shared<t_ctx1>(schema, cfg);
+
+    ctx1->init();
+    ctx1->sort_by(svec);
+    return ctx1;
+}
+
+/**
+ *
+ *
+ * Params
+ * ------
+ *
+ *
+ * Returns
+ * -------
+ *
+ */
+t_ctx2_sptr
+make_context_two(t_gnode_sptr gnode,
+                 val j_rpivots,
+                 val j_cpivots,
+                 t_filter_op combiner,
+                 val j_filters,
+                 val j_aggs,
+                 val j_sortby)
+{
+    auto schema = gnode->get_tblschema();
+    auto fvec = _get_fterms(schema, j_filters);
+    auto aggspecs = _get_aggspecs(j_aggs);
+    auto rpivots = vecFromJSArray<std::string>(j_rpivots);
+    auto cpivots = vecFromJSArray<std::string>(j_cpivots);
+    auto svec = _get_sort(j_sortby);
+
+    auto cfg = t_config(rpivots, cpivots, aggspecs, TOTALS_HIDDEN, combiner, fvec);
+    auto ctx2 = std::make_shared<t_ctx2>(schema, cfg);
+
+    ctx2->init();
+    if (svec.size() > 0) {
+        ctx2->sort_by(svec);
+    }
+    return ctx2;
+}
+
+void
+sort(t_ctx2_sptr ctx2, val j_sortby)
+{
+    auto svec = _get_sort(j_sortby);
+    if (svec.size() > 0) {
+        ctx2->sort_by(svec);
+    }
+
+}
+
+/**
+ *
+ *
+ * Params
+ * ------
+ *
+ *
+ * Returns
+ * -------
+ *
+ */
+val
+scalar_to_val(const t_tscalvec& scalars, t_uint32 idx)
+{
+    auto scalar = scalars[idx];
+    switch (scalar.get_dtype())
+    {
+        case DTYPE_BOOL:
+        {
+            if (scalar)
+            {
+                return val(true);
+            }
+            else
+            {
+                return val(false);
+            }
+        }
+        case DTYPE_FLOAT64:
+        case DTYPE_FLOAT32:
+        {
+            return val(scalar.to_double());
+        }
+		case DTYPE_TIME:
+		{
+			return val(scalar.to_double());
+		}
+        case DTYPE_UINT8:
+        case DTYPE_UINT16:
+        case DTYPE_UINT32:
+        case DTYPE_INT8:
+        case DTYPE_INT16:
+        case DTYPE_INT32:
+        {
+            return val(static_cast<t_int32>(scalar.to_int64()));
+        }
+        case DTYPE_UINT64:
+        case DTYPE_INT64:
+        {
+            // This could potentially lose precision
+            return val(static_cast<t_int32>(scalar.to_int64()));            
+        }
+        case DTYPE_NONE:
+        {
+            return val::null();
+        }
+        case DTYPE_STR:
+        default:
+        {
+            typedef std::codecvt_utf8<wchar_t> utf8convert_type;
+            std::wstring_convert<utf8convert_type, wchar_t> converter;
+            return val(converter.from_bytes(scalar.to_string()));
+        }
+    }
+}
+
+/**
+ *
+ *
+ * Params
+ * ------
+ *
+ *
+ * Returns
+ * -------
+ *
+ */
+template<typename T>
+val
+get_data(T ctx, t_uint32 start_row, t_uint32 end_row, t_uint32 start_col, t_uint32 end_col)
+{
+    auto slice = ctx->get_data(start_row, end_row, start_col, end_col);
+    val arr = val::array();
+    for (auto idx = 0; idx < slice.size(); ++idx)
+    {
+        arr.set(idx, scalar_to_val(slice, idx));
+    }
+    return arr;
+}
+
+/**
+ * Main
+ */
+int
+main(int argc, char** argv)
+{
+    std::cout << "Perspective initialized successfully." << std::endl;
+    EM_ASM({
+
+        if (global.dispatchEvent && !global._perspective_initialized && global.document) {
+            global._perspective_initialized = true;
+            var event = global.document.createEvent("Event");
+            event.initEvent("perspective-ready", false, true);
+            global.dispatchEvent(event);
+        } else if (!global.document && typeof self !== "undefined") {
+            self.postMessage({});
+        }
+
+    });
+}
+
+/******************************************************************************
+ *
+ * Embind
+ */
+
+EMSCRIPTEN_BINDINGS(perspective)
+{
+
+    class_<t_table>("t_table")
+        .constructor<t_schema, t_uindex>()
+        .smart_ptr<std::shared_ptr<t_table>>("shared_ptr<t_table>")
+        .function<void>("pprint", &t_table::pprint)
+        .function<unsigned long>(
+            "size",
+            reinterpret_cast<unsigned long (t_table::*)() const>(
+                &t_table::size));
+
+    class_<t_schema>("t_schema")
+        .function<const t_svec&>("columns", &t_schema::columns, allow_raw_pointers())
+        .function<const t_dtypevec>("types", &t_schema::types, allow_raw_pointers());
+
+    class_<t_gnode>("t_gnode")
+        .constructor<t_gnode_processing_mode,
+                     const t_schema&,
+                     const t_schemavec&,
+                     const t_schemavec&,
+                     const t_ccol_vec&>()
+        .smart_ptr<std::shared_ptr<t_gnode>>("shared_ptr<t_gnode>")
+        .function<t_uindex>("get_id", reinterpret_cast<t_uindex (t_gnode::*)() const>(&t_gnode::get_id))
+        .function<t_schema>("get_tblschema", &t_gnode::get_tblschema)
+        .function<t_table*>(
+            "get_table", &t_gnode::get_table, allow_raw_pointers());
+
+    class_<t_ctx0>("t_ctx0")
+        .constructor<t_schema, t_config>()
+        .smart_ptr<std::shared_ptr<t_ctx0>>("shared_ptr<t_ctx0>")
+        .function<unsigned long>("get_row_count", reinterpret_cast<unsigned long (t_ctx0::*)() const>(&t_ctx0::get_row_count))
+        .function<unsigned long>("get_column_count", reinterpret_cast<unsigned long (t_ctx0::*)() const>(&t_ctx0::get_column_count))
+        .function<t_tscalvec>("get_data", &t_ctx0::get_data)
+        .function<t_stepdelta>("get_step_delta", &t_ctx0::get_step_delta)
+        .function<t_cellupdvec>("get_cell_delta", &t_ctx0::get_cell_delta)
+        .function<t_svec>("get_column_names", &t_ctx0::get_column_names)
+        // .function<t_minmaxvec>("get_min_max", &t_ctx0::get_min_max)
+        // .function<void>("set_minmax_enabled", &t_ctx0::set_minmax_enabled)
+        .function<t_tscalvec>("unity_get_row_data", &t_ctx0::unity_get_row_data)
+        .function<t_tscalvec>("unity_get_column_data", &t_ctx0::unity_get_column_data)
+        .function<t_tscalvec>("unity_get_row_path", &t_ctx0::unity_get_row_path)
+        .function<t_tscalvec>("unity_get_column_path", &t_ctx0::unity_get_column_path)
+        .function<t_uindex>("unity_get_row_depth", &t_ctx0::unity_get_row_depth)
+        .function<t_uindex>("unity_get_column_depth", &t_ctx0::unity_get_column_depth)
+        .function<t_str>("unity_get_column_name", &t_ctx0::unity_get_column_name)
+        .function<t_str>("unity_get_column_display_name", &t_ctx0::unity_get_column_display_name)
+        .function<t_svec>("unity_get_column_names", &t_ctx0::unity_get_column_names)
+        .function<t_svec>("unity_get_column_display_names", &t_ctx0::unity_get_column_display_names)
+        .function<t_uindex>("unity_get_column_count", &t_ctx0::unity_get_column_count)
+        .function<t_uindex>("unity_get_row_count", &t_ctx0::unity_get_row_count)
+        .function<t_bool>("unity_get_row_expanded", &t_ctx0::unity_get_row_expanded)
+        .function<t_bool>("unity_get_column_expanded", &t_ctx0::unity_get_column_expanded)
+        .function<void>("unity_init_load_step_end", &t_ctx0::unity_init_load_step_end);
+
+    class_<t_ctx1>("t_ctx1")
+        .constructor<t_schema, t_config>()
+        .smart_ptr<std::shared_ptr<t_ctx1>>("shared_ptr<t_ctx1>")
+        .function<unsigned long>("get_row_count",reinterpret_cast<unsigned long (t_ctx1::*)() const>(&t_ctx1::get_row_count))
+        .function<unsigned long>("get_column_count", reinterpret_cast<unsigned long (t_ctx1::*)() const>(&t_ctx1::get_column_count))
+        .function<t_tscalvec>("get_data", &t_ctx1::get_data)
+        .function<t_stepdelta>("get_step_delta", &t_ctx1::get_step_delta)
+        .function<t_cellupdvec>("get_cell_delta", &t_ctx1::get_cell_delta)
+        .function<void>("expand_to_depth", &t_ctx1::expand_to_depth)
+        .function<t_depth>("get_trav_depth", &t_ctx1::get_trav_depth)
+        .function<t_aggspecvec>("get_column_names", &t_ctx1::get_aggregates)
+        .function<t_tscalvec>("unity_get_row_data", &t_ctx1::unity_get_row_data)
+        .function<t_tscalvec>("unity_get_column_data", &t_ctx1::unity_get_column_data)
+        .function<t_tscalvec>("unity_get_row_path", &t_ctx1::unity_get_row_path)
+        .function<t_tscalvec>("unity_get_column_path", &t_ctx1::unity_get_column_path)
+        .function<t_uindex>("unity_get_row_depth", &t_ctx1::unity_get_row_depth)
+        .function<t_uindex>("unity_get_column_depth", &t_ctx1::unity_get_column_depth)
+        .function<t_str>("unity_get_column_name", &t_ctx1::unity_get_column_name)
+        .function<t_str>("unity_get_column_display_name", &t_ctx1::unity_get_column_display_name)
+        .function<t_svec>("unity_get_column_names", &t_ctx1::unity_get_column_names)
+        .function<t_svec>("unity_get_column_display_names", &t_ctx1::unity_get_column_display_names)
+        .function<t_uindex>("unity_get_column_count", &t_ctx1::unity_get_column_count)
+        .function<t_uindex>("unity_get_row_count", &t_ctx1::unity_get_row_count)
+        .function<t_bool>("unity_get_row_expanded", &t_ctx1::unity_get_row_expanded)
+        .function<t_bool>("unity_get_column_expanded", &t_ctx1::unity_get_column_expanded)
+        .function<void>("unity_init_load_step_end", &t_ctx1::unity_init_load_step_end);
+
+    class_<t_ctx2>("t_ctx2")
+        .constructor<t_schema, t_config>()
+        .smart_ptr<std::shared_ptr<t_ctx2>>("shared_ptr<t_ctx2>")
+        .function<unsigned long>("get_row_count",reinterpret_cast<unsigned long (t_ctx2::*)() const>(select_overload<t_index() const>(&t_ctx2::get_row_count)))
+        .function<unsigned long>("get_column_count", reinterpret_cast<unsigned long (t_ctx2::*)() const>(&t_ctx2::get_column_count))
+        .function<t_tscalvec>("get_data", &t_ctx2::get_data)
+        .function<t_stepdelta>("get_step_delta", &t_ctx2::get_step_delta)
+        //.function<t_cellupdvec>("get_cell_delta", &t_ctx2::get_cell_delta)
+        .function<void>("expand_to_depth", &t_ctx2::expand_to_depth)
+        .function<t_aggspecvec>("get_column_names", &t_ctx2::get_aggregates)
+        .function<t_tscalvec>("unity_get_row_data", &t_ctx2::unity_get_row_data)
+        .function<t_tscalvec>("unity_get_column_data", &t_ctx2::unity_get_column_data)
+        .function<t_tscalvec>("unity_get_row_path", &t_ctx2::unity_get_row_path)
+        .function<t_tscalvec>("unity_get_column_path", &t_ctx2::unity_get_column_path)
+        .function<t_uindex>("unity_get_row_depth", &t_ctx2::unity_get_row_depth)
+        .function<t_uindex>("unity_get_column_depth", &t_ctx2::unity_get_column_depth)
+        .function<t_str>("unity_get_column_name", &t_ctx2::unity_get_column_name)
+        .function<t_str>("unity_get_column_display_name", &t_ctx2::unity_get_column_display_name)
+        .function<t_svec>("unity_get_column_names", &t_ctx2::unity_get_column_names)
+        .function<t_svec>("unity_get_column_display_names", &t_ctx2::unity_get_column_display_names)
+        .function<t_uindex>("unity_get_column_count", &t_ctx2::unity_get_column_count)
+        .function<t_uindex>("unity_get_row_count", &t_ctx2::unity_get_row_count)
+        .function<t_bool>("unity_get_row_expanded", &t_ctx2::unity_get_row_expanded)
+        .function<t_bool>("unity_get_column_expanded", &t_ctx2::unity_get_column_expanded)
+        .function<void>("unity_init_load_step_end", &t_ctx2::unity_init_load_step_end)
+		.function<t_totals>("get_totals", &t_ctx2::get_totals)
+		.function<t_tscalvec>("get_column_path_userspace", &t_ctx2::get_column_path_userspace)
+        .function<void>("unity_init_load_step_end", &t_ctx2::unity_init_load_step_end);
+
+    class_<t_pool>("t_pool")
+        .constructor<emscripten::val>()
+        .smart_ptr<std::shared_ptr<t_pool>>("shared_ptr<t_pool>")
+        .function<unsigned int>("register_gnode",
+                                &t_pool::register_gnode,
+                                allow_raw_pointers())
+        .function<void>("unregister_gnode", &t_pool::unregister_gnode)
+        .function<void>("set_update_delegate",
+                        &t_pool::set_update_delegate)
+        .function<void>("register_context",
+                        &t_pool::register_context)
+        .function<void>("unregister_context",
+                        &t_pool::unregister_context);
+
+    class_<t_aggspec>("t_aggspec")
+        .function<std::string>("name", &t_aggspec::name);
+
+    class_<t_tscalar>("t_tscalar");
+
+    value_object<t_cellupd>("t_cellupd")
+        .field("row", &t_cellupd::row)
+        .field("column", &t_cellupd::column)
+        .field("old_value", &t_cellupd::old_value)
+        .field("new_value", &t_cellupd::new_value);
+
+    value_object<t_stepdelta>("t_stepdelta")
+        .field("cells", &t_stepdelta::cells);
+
+    register_vector<t_dtype>("t_dtypevec");
+    register_vector<t_cellupd>("t_cellupdvec");
+    register_vector<t_aggspec>("t_aggspecvec");
+    register_vector<t_tscalar>("t_tscalvec");
+    register_vector<std::string>("std::vector<std::string>");
+
+    enum_<t_header>("t_header")
+        .value("HEADER_ROW", HEADER_ROW)
+        .value("HEADER_COLUMN", HEADER_COLUMN);
+
+    enum_<t_ctx_type>("t_ctx_type")
+        .value("ZERO_SIDED_CONTEXT", ZERO_SIDED_CONTEXT)
+        .value("ONE_SIDED_CONTEXT", ONE_SIDED_CONTEXT)
+        .value("TWO_SIDED_CONTEXT", TWO_SIDED_CONTEXT)
+        .value("GROUPED_ZERO_SIDED_CONTEXT", GROUPED_ZERO_SIDED_CONTEXT)
+        .value("GROUPED_PKEY_CONTEXT", GROUPED_PKEY_CONTEXT)
+        .value("GROUPED_COLUMNS_CONTEXT", GROUPED_COLUMNS_CONTEXT);
+
+    enum_<t_filter_op>("t_filter_op")
+        .value("FILTER_OP_LT", FILTER_OP_LT)
+        .value("FILTER_OP_LTEQ", FILTER_OP_LTEQ)
+        .value("FILTER_OP_GT", FILTER_OP_GT)
+        .value("FILTER_OP_GTEQ", FILTER_OP_GTEQ)
+        .value("FILTER_OP_EQ", FILTER_OP_EQ)
+        .value("FILTER_OP_NE", FILTER_OP_NE)
+        .value("FILTER_OP_BEGINS_WITH", FILTER_OP_BEGINS_WITH)
+        .value("FILTER_OP_ENDS_WITH", FILTER_OP_ENDS_WITH)
+        .value("FILTER_OP_CONTAINS", FILTER_OP_CONTAINS)
+        .value("FILTER_OP_OR", FILTER_OP_OR)
+        .value("FILTER_OP_IN", FILTER_OP_IN)
+        .value("FILTER_OP_AND", FILTER_OP_AND)
+        .value("FILTER_OP_IS_NAN", FILTER_OP_IS_NAN)
+        .value("FILTER_OP_IS_NOT_NAN", FILTER_OP_IS_NOT_NAN)
+        .value("FILTER_OP_IS_VALID", FILTER_OP_IS_VALID)
+        .value("FILTER_OP_IS_NOT_VALID", FILTER_OP_IS_NOT_VALID);
+
+    enum_<t_dtype>("t_dtype")
+        .value("DTYPE_NONE", DTYPE_NONE)
+        .value("DTYPE_INT64", DTYPE_INT64)
+        .value("DTYPE_INT32", DTYPE_INT32)
+        .value("DTYPE_INT16", DTYPE_INT16)
+        .value("DTYPE_INT8", DTYPE_INT8)
+        .value("DTYPE_UINT64", DTYPE_UINT64)
+        .value("DTYPE_UINT32", DTYPE_UINT32)
+        .value("DTYPE_UINT16", DTYPE_UINT16)
+        .value("DTYPE_UINT8", DTYPE_UINT8)
+        .value("DTYPE_FLOAT64", DTYPE_FLOAT64)
+        .value("DTYPE_FLOAT32", DTYPE_FLOAT32)
+        .value("DTYPE_BOOL", DTYPE_BOOL)
+        .value("DTYPE_TIME", DTYPE_TIME)
+        .value("DTYPE_DATE", DTYPE_DATE)
+        .value("DTYPE_ENUM", DTYPE_ENUM)
+        .value("DTYPE_OID", DTYPE_OID)
+        .value("DTYPE_PTR", DTYPE_PTR)
+        .value("DTYPE_F64PAIR", DTYPE_F64PAIR)
+        .value("DTYPE_USER_FIXED", DTYPE_USER_FIXED)
+        .value("DTYPE_STR", DTYPE_STR)
+        .value("DTYPE_USER_VLEN", DTYPE_USER_VLEN)
+        .value("DTYPE_LAST_VLEN", DTYPE_LAST_VLEN)
+        .value("DTYPE_LAST", DTYPE_LAST);
+
+    enum_<t_aggtype>("t_aggtype")
+        .value("AGGTYPE_SUM", AGGTYPE_SUM)
+        .value("AGGTYPE_MUL", AGGTYPE_MUL)
+        .value("AGGTYPE_COUNT", AGGTYPE_COUNT)
+        .value("AGGTYPE_MEAN", AGGTYPE_MEAN)
+        .value("AGGTYPE_WEIGHTED_MEAN", AGGTYPE_WEIGHTED_MEAN)
+        .value("AGGTYPE_UNIQUE", AGGTYPE_UNIQUE)
+        .value("AGGTYPE_ANY", AGGTYPE_ANY)
+        .value("AGGTYPE_MEDIAN", AGGTYPE_MEDIAN)
+        .value("AGGTYPE_JOIN", AGGTYPE_JOIN)
+        .value("AGGTYPE_SCALED_DIV", AGGTYPE_SCALED_DIV)
+        .value("AGGTYPE_SCALED_ADD", AGGTYPE_SCALED_ADD)
+        .value("AGGTYPE_SCALED_MUL", AGGTYPE_SCALED_MUL)
+        .value("AGGTYPE_DOMINANT", AGGTYPE_DOMINANT)
+        .value("AGGTYPE_FIRST", AGGTYPE_FIRST)
+        .value("AGGTYPE_LAST", AGGTYPE_LAST)
+        .value("AGGTYPE_PY_AGG", AGGTYPE_PY_AGG)
+        .value("AGGTYPE_AND", AGGTYPE_AND)
+        .value("AGGTYPE_OR", AGGTYPE_OR)
+        .value("AGGTYPE_LAST_VALUE", AGGTYPE_LAST_VALUE)
+        .value("AGGTYPE_HIGH_WATER_MARK", AGGTYPE_HIGH_WATER_MARK)
+        .value("AGGTYPE_LOW_WATER_MARK", AGGTYPE_LOW_WATER_MARK)
+        .value("AGGTYPE_UDF_COMBINER", AGGTYPE_UDF_COMBINER)
+        .value("AGGTYPE_UDF_REDUCER", AGGTYPE_UDF_REDUCER)
+        .value("AGGTYPE_SUM_ABS", AGGTYPE_SUM_ABS)
+        .value("AGGTYPE_SUM_NOT_NULL", AGGTYPE_SUM_NOT_NULL)
+        .value("AGGTYPE_MEAN_BY_COUNT", AGGTYPE_MEAN_BY_COUNT)
+        .value("AGGTYPE_IDENTITY", AGGTYPE_IDENTITY)
+        .value("AGGTYPE_DISTINCT_COUNT", AGGTYPE_DISTINCT_COUNT)
+        .value("AGGTYPE_DISTINCT_LEAF", AGGTYPE_DISTINCT_LEAF)
+        .value("AGGTYPE_PCT_SUM_PARENT", AGGTYPE_PCT_SUM_PARENT)
+        .value("AGGTYPE_PCT_SUM_GRAND_TOTAL",
+               AGGTYPE_PCT_SUM_GRAND_TOTAL);
+
+	enum_<t_totals>("t_totals")
+		.value("TOTALS_BEFORE", TOTALS_BEFORE)
+		.value("TOTALS_HIDDEN", TOTALS_HIDDEN)
+		.value("TOTALS_AFTER", TOTALS_AFTER);
+
+    function("sort", &sort);
+    function("make_table", &make_table);
+    function("make_gnode", &make_gnode);
+    function("fill", &fill, allow_raw_pointers());
+    function("make_context_zero", &make_context_zero);
+    function("make_context_one", &make_context_one);
+    function("make_context_two", &make_context_two);
+    function("scalar_to_val", &scalar_to_val);
+    function("get_data_zero", &get_data<t_ctx0_sptr>);
+    function("get_data_one", &get_data<t_ctx1_sptr>);
+    function("get_data_two", &get_data<t_ctx2_sptr>);
+}