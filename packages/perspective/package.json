{
  "name": "@jpmorganchase/perspective",
  "version": "0.1.4",
  "description": "Perspective.js",
  "main": "build/perspective.js",
  "publishConfig": {
    "access": "public"
  },
  "files": [
    "src/*",
    "build/*"
  ],
  "scripts": {
    "compile": "mkdir -p obj build build/wasm_async build/wasm_sync build/asmjs && (cd obj/ && emcmake cmake ../ && emmake make -j8)",
    "perspective": "webpack --config src/config/perspective.asmjs.config.js & webpack --config src/config/perspective.wasm.config.js & webpack --config src/config/perspective.parallel.config.js & wait",
    "start": "npm run compile && (npm run perspective & npm run compile_node & wait)",
    "compile_test": "cp test/html/* build && cp test/csv/* build && webpack --config test/config/test_browser.config.js & webpack --config test/config/test_node.config.js & webpack --config test/config/benchmark.config.js & wait",
    "compile_node": "webpack --config src/config/perspective.node.config.js",
    "docs": "documentation build src/js/perspective.js -f md --shallow > README.md",
    "test": "jest --runInBand 2>&1",
    "clean": "find build -mindepth 1 -delete && find obj -mindepth 1 -delete"
  },
  "jest": {
    "roots": [
      "build"
    ],
    "transform": {},
    "verbose": true
  },
  "repository": {
    "type": "git",
    "url": "https://github.com/jpmorganchase/perspective"
  },
  "author": "",
  "license": "Apache",
  "dependencies": {
<<<<<<< HEAD
    "@jpmorganchase/perspective-common": "^0.1.2",
=======
    "@apache-arrow/es5-esm": "^0.3.0",
    "@jpmorganchase/perspective-common": "^0.1.0",
    "babel-runtime": "^6.26.0",
    "bluebird": "^3.5.1",
>>>>>>> 2458efa8
    "d3-array": "^1.2.1",
    "moment": "^2.19.1",
    "papaparse": "^4.3.6",
    "underscore": "^1.8.3"
  },
  "devDependencies": {
    "@apache-arrow/es5-esm": "^0.2.0",
    "@jpmorganchase/perspective-common": "^0.1.2",
    "arraybuffer-loader": "^1.0.2",
    "babel-core": "^6.26.0",
    "babel-loader": "^7.1.2",
    "babel-plugin-transform-es2015-for-of": "^6.23.0",
    "babel-plugin-transform-runtime": "^6.23.0",
    "babel-polyfill": "^6.26.0",
    "babel-preset-env": "^1.6.0",
    "chart.js": "^2.7.1",
    "codemirror": "^5.30.0",
    "codemirror-javascript": "^0.2.0",
    "css-loader": "^0.28.7",
    "documentation": "^5.3.3",
    "jasmine": "^2.8.0",
    "jasmine-core": "^2.8.0",
    "jest": "^22.0.4",
    "less": "^2.7.2",
    "less-loader": "^4.0.5",
    "style-loader": "^0.18.2",
    "uglifyjs-webpack-plugin": "^0.4.6",
    "webpack": "^3.5.6",
    "wrap-loader": "^0.2.0"
  }
}<|MERGE_RESOLUTION|>--- conflicted
+++ resolved
@@ -34,14 +34,8 @@
   "author": "",
   "license": "Apache",
   "dependencies": {
-<<<<<<< HEAD
     "@jpmorganchase/perspective-common": "^0.1.2",
-=======
-    "@apache-arrow/es5-esm": "^0.3.0",
-    "@jpmorganchase/perspective-common": "^0.1.0",
-    "babel-runtime": "^6.26.0",
-    "bluebird": "^3.5.1",
->>>>>>> 2458efa8
+    "@apache-arrow/es5-esm": "^0.3.1",
     "d3-array": "^1.2.1",
     "moment": "^2.19.1",
     "papaparse": "^4.3.6",
