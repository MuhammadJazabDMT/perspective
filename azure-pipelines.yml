trigger:
  branches:
    include:
    - '*'  # must quote since "*" is a YAML reserved character; we want a string
  tags:
    include:
    - 'v*'

pr:
  branches:
    include:
    - '*'  # must quote since "*" is a YAML reserved character; we want a string

jobs:
- job: 'WebAssembly'
  pool:
    vmImage: 'ubuntu-16.04'

  steps:
    - task: NodeTool@0
      inputs:
        versionSpec: '12.x'

    - bash: npm install -g yarn
      displayName: "Install Yarn"

    - bash: yarn
      displayName: "Install Deps"
      env:
        PSP_DOCKER: 1

    - bash: yarn build_js --ci
      displayName: "Build"
      env:
        PSP_DOCKER: 1

    - bash: yarn test_js --quiet --ci
      displayName: "Test"
      env:
        PSP_DOCKER: 1

    - task: PublishTestResults@2
      condition: succeededOrFailed()
      inputs:
        testRunner: JUnit
        testResultsFiles: 'junit.xml'

- job: 'Linux'
  pool:
    vmImage: 'ubuntu-16.04'

  strategy:
    matrix:
      Python27:
        python.version: '2.7'
        python_flag: '--python2'
        manylinux_flag: ''
        artifact_name: 'cp27-cp27m'
      Python27ManyLinux2010:
        python.version: '2.7'
        python_flag: '--python2'
        manylinux_flag: '--manylinux2010'
<<<<<<< HEAD
        artifact_name: 'cp27-cp27m-manylinux2010_x86_64'
=======
        artifact_name: 'cp27-cp27m-manylinux2010'
      Python36:
        python.version: '3.6'
        python_flag: ''
        manylinux_flag: ''
        artifact_name: 'cp36-cp36m'
      Python36ManyLinux2010:
        python.version: '3.6'
        python_flag: ''
        manylinux_flag: '--manylinux2010'
        artifact_name: 'cp36-cp36m-manylinux2010'
      Python36ManyLinux2014:
        python.version: '3.6'
        python_flag: ''
        manylinux_flag: '--manylinux2014'
        artifact_name: 'cp36-cp36m-manylinux2014'
>>>>>>> 5f2a39e8
      Python37:
        python.version: '3.7'
        python_flag: ''
        manylinux_flag: ''
        artifact_name: 'cp37-cp37m'
      Python37ManyLinux2010:
        python.version: '3.7'
        python_flag: ''
        manylinux_flag: '--manylinux2010'
        artifact_name: 'cp37-cp37m-manylinux2010_x86_64'
      Python37ManyLinux2014:
        python.version: '3.7'
        python_flag: ''
        manylinux_flag: '--manylinux2014'
<<<<<<< HEAD
        artifact_name: 'cp37-cp37m-manylinux2014_x86_64'
=======
        artifact_name: 'cp37-cp37m-manylinux2014'
      Python38:
        python.version: '3.8'
        python_flag: ''
        manylinux_flag: ''
        artifact_name: 'cp38-cp38'
      Python38ManyLinux2010:
        python.version: '3.8'
        python_flag: ''
        manylinux_flag: '--manylinux2010'
        artifact_name: 'cp38-cp38-manylinux2010'
      Python38ManyLinux2014:
        python.version: '3.8'
        python_flag: ''
        manylinux_flag: '--manylinux2014'
        artifact_name: 'cp38-cp38-manylinux2014'
>>>>>>> 5f2a39e8

  steps:
    - task: UsePythonVersion@0
      inputs:
        versionSpec: '$(python.version)'
        architecture: 'x64'

    - task: NodeTool@0
      inputs:
        versionSpec: '12.x'

    - bash: npm install -g yarn
      displayName: "Install Yarn"

    - bash: yarn
      displayName: 'Install Deps'

    - bash: yarn build_python  --ci $(python_flag) $(manylinux_flag)
      displayName: 'build'
      env:
        PSP_DOCKER: 1

    - task: PublishTestResults@2
      condition: succeededOrFailed()
      inputs:
        testResultsFiles: 'python/perspective/python_junit.xml'
        testRunTitle: 'Publish test results for Python $(python.version) $(manylinux_flag)'

    - task: PublishCodeCoverageResults@1
      inputs: 
        codeCoverageTool: Cobertura
        summaryFileLocation: '$(System.DefaultWorkingDirectory)/**/*coverage.xml'

    # Build a python wheel for Manylinux
    - bash: yarn _wheel_python --platform manylinux --ci $(python_flag) $(manylinux_flag)
      condition: and(succeeded(), ne(variables['manylinux_flag'], ''))
      displayName: 'Build wheel'
      env:
        PSP_DOCKER: 1

    # Start a new virtual environment for the Perspective wheel, so as to
    # isolate it from previously installed dependencies
    - bash: python -m pip install virtualenv && python -m virtualenv ./temp_venv
      condition: and(succeeded(), ne(variables['manylinux_flag'], ''), eq(variables['python_flag'], '--python2'))
      displayName: "Create virtualenv (Python 2)"
      
    # Use venv for python3
    - bash: python -m venv ./temp_venv
      condition: and(succeeded(), ne(variables['manylinux_flag'], ''), eq(variables['python_flag'], ''))
      displayName: "Create virtualenv (Python 3)"

    - bash: source ./temp_venv/bin/activate
      condition: and(succeeded(), ne(variables['manylinux_flag'], ''))
      displayName: "Activate virtualenv"
    
    # Make sure that Perspective is not installed
    - bash: "python -c 'from __future__ import print_function\ntry: import perspective; print(perspective.is_libpsp())\nexcept:print(\"Perspective not installed\")'"
      condition: and(succeeded(), ne(variables['manylinux_flag'], ''))
      displayName: 'Verify that Perspective is not installed'

    # Check which tags are supported
    - bash: python -m pip install wheel && python -c "from __future__ import print_function; import wheel.pep425tags as w; print(w.get_supported(archive_root=''))"
      condition: and(succeeded(), ne(variables['manylinux_flag'], ''))
      displayName: 'Check supported wheel tags'

    # Install the manylinux wheel - Python 2 on azure does not support the
    # manylinux2010 platform tag, so only attempt to install on Python 3.
    - bash: python -m pip install -vvv --force-reinstall $(System.DefaultWorkingDirectory)/python/perspective/wheelhouse/*.whl
      condition: and(succeeded(), ne(variables['manylinux_flag'], ''), eq(variables['python_flag'], ''))
      displayName: 'Install from wheel'

    # Make sure that the binaries are valid and can be imported
    - bash: "python -c 'from __future__ import print_function\nimport perspective; print(perspective.is_libpsp())'"
      condition: and(succeeded(), ne(variables['manylinux_flag'], ''), eq(variables['python_flag'], ''))
      displayName: 'Verify successful installation'

    # Save the artifact to Azure storage
    - task: PublishPipelineArtifact@1
      condition: and(succeeded(), ne(variables['manylinux_flag'], ''))
      inputs:
        targetPath: '$(System.DefaultWorkingDirectory)/python/perspective/wheelhouse/'
        artifactName: '$(artifact_name)'

- job: 'Windows'
  pool:
    vmImage: 'vs2017-win2016'

  strategy:
    matrix:
      Python36:
        python.version: '3.6'
        python_flag: ''
      Python37:
        python.version: '3.7'
        python_flag: ''
      Python38:
        python.version: '3.8'
        python_flag: ''

  steps:
    - task: UsePythonVersion@0
      inputs:
        versionSpec: '$(python.version)'
        architecture: 'x64'

    - task: NodeTool@0
      inputs:
        versionSpec: '12.x'

    - script: |
        which python > python.txt
        set /p PYTHON=<python.txt
        ln -s %PYTHON% %PYTHON%$(python.version)
        python --version
        which python$(python.version)
      displayName: "Which python"

    - script: |
        python -m pip install numpy pyarrow==0.15.1
      displayName: "Python deps"

    - script: npm install -g yarn
      displayName: "Install Yarn"

    - script: yarn
      displayName: 'Install Deps'

    - script: yarn build_python  --ci $(python_flag)
      displayName: 'build'
      env:
        # Set `BOOST_ROOT` manually, as `BOOST_ROOT` is removed in the VM:
        # https://github.com/actions/virtual-environments/issues/687
        BOOST_ROOT: "C:/hostedtoolcache/windows/Boost/1.69.0/"
        BOOST_INCLUDEDIR: "C:/hostedtoolcache/windows/Boost/1.69.0/include"
        BOOST_LIBRARYDIR: "C:/hostedtoolcache/windows/Boost/1.69.0/libs"


- job: 'MacOS_Mojave'
  pool:
    vmImage: 'macos-10.14'

  strategy:
    matrix:
      Python27:
        python.version: '2.7'
        python_flag: '--python2'
        artifact_name: 'cp27-cp27m-macosx_10_14_x86_64'

      Python36:
        python.version: '3.6'
        python_flag: ''

      Python37:
        python.version: '3.7'
        python_flag: ''
        artifact_name: 'cp37-cp37m-macosx_10_14_x86_64'

      Python38:
        python.version: '3.8'
        python_flag: ''

  steps:
    - task: UsePythonVersion@0
      inputs:
        versionSpec: '$(python.version)'
        architecture: 'x64'

    - task: NodeTool@0
      inputs:
        versionSpec: '12.x'

    - script: |
        brew install boost
      displayName: "System deps"

    - script: |
        which python
        python --version
        which python$(python.version)
      displayName: "Which python"

    - script: |
        python -m pip install delocate wheel numpy pyarrow==0.15.1
      displayName: "Python deps"

    - script: npm install -g yarn
      displayName: "Install Yarn"

    - script: yarn
      displayName: 'Install Deps'

    - script: yarn build_python --ci $(python_flag)
      displayName: 'build'

    - task: PublishTestResults@2
      condition: succeededOrFailed()
      inputs:
        testResultsFiles: 'python/perspective/python_junit.xml'
        testRunTitle: 'Publish test results for Python $(python.version)'

    - task: PublishCodeCoverageResults@1
      inputs: 
        codeCoverageTool: Cobertura
        summaryFileLocation: '$(System.DefaultWorkingDirectory)/**/*coverage.xml'

    # Build a python wheel for Mac 10.14
    - bash: yarn _wheel_python --ci $(python_flag) --platform osx
      displayName: 'Build wheel'

    # Start a new virtual environment for the Perspective wheel, so as to
    # isolate it from previously installed dependencies
    - bash: python -m pip install virtualenv && python -m virtualenv ./temp_venv
      condition: and(succeeded(), eq(variables['python_flag'], '--python2'))
      displayName: "Create virtualenv (Python 2)"
      
    # Use venv for python3
    - bash: python -m venv ./temp_venv
      condition: and(succeeded(), eq(variables['python_flag'], ''))
      displayName: "Create virtualenv (Python 3)"

    - bash: source ./temp_venv/bin/activate
      displayName: "Activate virtualenv"
    
    # Make sure that Perspective is not installed
    - bash: "python -c 'from __future__ import print_function\ntry: import perspective; print(perspective.is_libpsp())\nexcept:print(\"Perspective not installed\")'"
      displayName: 'Verify that Perspective is not installed'

    # Install the mac wheel
    - bash: python -m pip install -vv --force-reinstall $(System.DefaultWorkingDirectory)/python/perspective/dist/*.whl
      displayName: 'Install from wheel'

    # Make sure that the binaries are valid and can be imported
    - bash: "python -c 'from __future__ import print_function\nimport perspective; print(perspective.is_libpsp())'"
      displayName: 'Verify successful installation'

    # Save the artifact to Azure storage
    - task: PublishPipelineArtifact@1
      inputs:
        targetPath: '$(System.DefaultWorkingDirectory)/python/perspective/dist/'
        artifactName: '$(artifact_name)'

- job: 'MacOS_Catalina'
  pool:
    vmImage: 'macos-10.15'

  strategy:
    matrix:
      Python27:
        python.version: '2.7'
        python_flag: '--python2'
        artifact_name: 'cp27-cp27m-macosx_10_15_x86_64'

      Python37:
        python.version: '3.7'
        python_flag: ''
        artifact_name: 'cp37-cp37m-macosx_10_15_x86_64'

  steps:
    - task: UsePythonVersion@0
      inputs:
        versionSpec: '$(python.version)'
        architecture: 'x64'

    - task: NodeTool@0
      inputs:
        versionSpec: '12.x'

    - script: |
        brew install boost
      displayName: "System deps"

    - script: |
        which python
        python --version
        which python$(python.version)
      displayName: "Which python"

    - script: |
        python -m pip install delocate wheel numpy pyarrow==0.15.1
      displayName: "Python deps"

    - script: npm install -g yarn
      displayName: "Install Yarn"

    - script: yarn
      displayName: 'Install Deps'

    - script: yarn build_python --ci $(python_flag)
      displayName: 'build'

    - task: PublishTestResults@2
      condition: succeededOrFailed()
      inputs:
        testResultsFiles: 'python/perspective/python_junit.xml'
        testRunTitle: 'Publish test results for Python $(python.version)'

    - task: PublishCodeCoverageResults@1
      inputs: 
        codeCoverageTool: Cobertura
        summaryFileLocation: '$(System.DefaultWorkingDirectory)/**/*coverage.xml'

    # Build a python wheel for Mac 10.14
    - bash: yarn _wheel_python --ci $(python_flag) --platform osx
      displayName: 'Build wheel'

    # Start a new virtual environment for the Perspective wheel, so as to
    # isolate it from previously installed dependencies
    - bash: python -m pip install virtualenv && python -m virtualenv ./temp_venv
      condition: and(succeeded(), eq(variables['python_flag'], '--python2'))
      displayName: "Create virtualenv (Python 2)"
      
    # Use venv for python3
    - bash: python -m venv ./temp_venv
      condition: and(succeeded(), eq(variables['python_flag'], ''))
      displayName: "Create virtualenv (Python 3)"

    - bash: source ./temp_venv/bin/activate
      displayName: "Activate virtualenv"
    
    # Make sure that Perspective is not installed
    - bash: "python -c 'from __future__ import print_function\ntry: import perspective; print(perspective.is_libpsp())\nexcept:print(\"Perspective not installed\")'"
      displayName: 'Verify that Perspective is not installed'

    # Install the mac wheel
    - bash: python -m pip install -vv --force-reinstall $(System.DefaultWorkingDirectory)/python/perspective/dist/*.whl
      displayName: 'Install from wheel'

    # Make sure that the binaries are valid and can be imported
    - bash: "python -c 'from __future__ import print_function\nimport perspective; print(perspective.is_libpsp())'"
      displayName: 'Verify successful installation'

    # Save the artifact to Azure storage
    - task: PublishPipelineArtifact@1
      inputs:
        targetPath: '$(System.DefaultWorkingDirectory)/python/perspective/dist/'
        artifactName: '$(artifact_name)'<|MERGE_RESOLUTION|>--- conflicted
+++ resolved
@@ -60,10 +60,7 @@
         python.version: '2.7'
         python_flag: '--python2'
         manylinux_flag: '--manylinux2010'
-<<<<<<< HEAD
         artifact_name: 'cp27-cp27m-manylinux2010_x86_64'
-=======
-        artifact_name: 'cp27-cp27m-manylinux2010'
       Python36:
         python.version: '3.6'
         python_flag: ''
@@ -73,13 +70,12 @@
         python.version: '3.6'
         python_flag: ''
         manylinux_flag: '--manylinux2010'
-        artifact_name: 'cp36-cp36m-manylinux2010'
+        artifact_name: 'cp36-cp36m-manylinux2010_x86_64'
       Python36ManyLinux2014:
         python.version: '3.6'
         python_flag: ''
         manylinux_flag: '--manylinux2014'
-        artifact_name: 'cp36-cp36m-manylinux2014'
->>>>>>> 5f2a39e8
+        artifact_name: 'cp36-cp36m-manylinux2014_x86_64'
       Python37:
         python.version: '3.7'
         python_flag: ''
@@ -94,10 +90,7 @@
         python.version: '3.7'
         python_flag: ''
         manylinux_flag: '--manylinux2014'
-<<<<<<< HEAD
         artifact_name: 'cp37-cp37m-manylinux2014_x86_64'
-=======
-        artifact_name: 'cp37-cp37m-manylinux2014'
       Python38:
         python.version: '3.8'
         python_flag: ''
@@ -107,13 +100,12 @@
         python.version: '3.8'
         python_flag: ''
         manylinux_flag: '--manylinux2010'
-        artifact_name: 'cp38-cp38-manylinux2010'
+        artifact_name: 'cp38-cp38-manylinux2010_x86_64'
       Python38ManyLinux2014:
         python.version: '3.8'
         python_flag: ''
         manylinux_flag: '--manylinux2014'
-        artifact_name: 'cp38-cp38-manylinux2014'
->>>>>>> 5f2a39e8
+        artifact_name: 'cp38-cp38-manylinux2014_x86_64'
 
   steps:
     - task: UsePythonVersion@0
